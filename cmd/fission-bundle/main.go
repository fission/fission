/*
Copyright 2019 The Fission Authors.

Licensed under the Apache License, Version 2.0 (the "License");
you may not use this file except in compliance with the License.
You may obtain a copy of the License at

    http://www.apache.org/licenses/LICENSE-2.0

Unless required by applicable law or agreed to in writing, software
distributed under the License is distributed on an "AS IS" BASIS,
WITHOUT WARRANTIES OR CONDITIONS OF ANY KIND, either express or implied.
See the License for the specific language governing permissions and
limitations under the License.
*/

package main

import (
	"flag"
	"fmt"
	"log"
	"os"
	"strconv"

	"contrib.go.opencensus.io/exporter/jaeger"
	docopt "github.com/docopt/docopt-go"
	"go.opencensus.io/trace"
	"go.uber.org/zap"

	"github.com/fission/fission/cmd/fission-bundle/mqtrigger"
	"github.com/fission/fission/pkg/buildermgr"
	"github.com/fission/fission/pkg/controller"
	"github.com/fission/fission/pkg/executor"
	"github.com/fission/fission/pkg/info"
	"github.com/fission/fission/pkg/kubewatcher"
	functionLogger "github.com/fission/fission/pkg/logger"
	mqt "github.com/fission/fission/pkg/mqtrigger"
	"github.com/fission/fission/pkg/router"
	"github.com/fission/fission/pkg/storagesvc"
	"github.com/fission/fission/pkg/timer"
)

func runController(logger *zap.Logger, port int) {
	controller.Start(logger, port, false)
	logger.Fatal("controller exited")
}

func runRouter(logger *zap.Logger, port int, executorUrl string) {
	router.Start(logger, port, executorUrl)
	logger.Fatal("router exited")
}

func runExecutor(logger *zap.Logger, port int, functionNamespace, envBuilderNamespace string) {
	err := executor.StartExecutor(logger, functionNamespace, envBuilderNamespace, port)
	if err != nil {
		logger.Fatal("error starting executor", zap.Error(err))
	}
}

func runKubeWatcher(logger *zap.Logger, routerUrl string) {
	err := kubewatcher.Start(logger, routerUrl)
	if err != nil {
		logger.Fatal("error starting kubewatcher", zap.Error(err))
	}
}

func runTimer(logger *zap.Logger, routerUrl string) {
	err := timer.Start(logger, routerUrl)
	if err != nil {
		logger.Fatal("error starting timer", zap.Error(err))
	}
}

func runMessageQueueMgr(logger *zap.Logger, routerUrl string) {
	err := mqtrigger.Start(logger, routerUrl)
	if err != nil {
		logger.Fatal("error starting message queue manager", zap.Error(err))
	}
}

<<<<<<< HEAD
func runMQManager(logger *zap.Logger, routerUrl string) {
	err := mqt.StartScalerManager(logger, routerUrl)
	if err != nil {
		logger.Fatal("error starting mqt scaler manager", zap.Error(err))
	}
}

func runStorageSvc(logger *zap.Logger, port int, filePath string) {
	subdir := os.Getenv("SUBDIR")
	if len(subdir) == 0 {
		subdir = "fission-functions"
=======
func runStorageSvc(logger *zap.Logger, port int, storage storagesvc.Storage) {
	err := storagesvc.Start(logger, storage, port)
	if err != nil {
		logger.Fatal("error starting storage service", zap.Error(err))
>>>>>>> f6e679e7
	}
}

func runBuilderMgr(logger *zap.Logger, storageSvcUrl string, envBuilderNamespace string) {
	err := buildermgr.Start(logger, storageSvcUrl, envBuilderNamespace)
	if err != nil {
		logger.Fatal("error starting builder manager", zap.Error(err))
	}
}

func runLogger() {
	functionLogger.Start()
	log.Fatalf("Error: Logger exited.")
}

func getPort(logger *zap.Logger, portArg interface{}) int {
	portArgStr := portArg.(string)
	port, err := strconv.Atoi(portArgStr)
	if err != nil {
		logger.Fatal("invalid port number", zap.Error(err), zap.String("port", portArgStr))
	}
	return port
}

func getStringArgWithDefault(arg interface{}, defaultValue string) string {
	if arg != nil {
		return arg.(string)
	} else {
		return defaultValue
	}
}

func registerTraceExporter(logger *zap.Logger, arguments map[string]interface{}) error {
	collectorEndpoint := os.Getenv("TRACE_JAEGER_COLLECTOR_ENDPOINT")
	if len(collectorEndpoint) == 0 {
		logger.Info("skipping trace exporter registration")
		return nil
	}

	serviceName := "Fission-Unknown"

	if arguments["--controllerPort"] != nil {
		serviceName = "Fission-Controller"
	} else if arguments["--routerPort"] != nil {
		serviceName = "Fission-Router"
	} else if arguments["--executorPort"] != nil {
		serviceName = "Fission-Executor"
	} else if arguments["--kubewatcher"] == true {
		serviceName = "Fission-KubeWatcher"
	} else if arguments["--timer"] == true {
		serviceName = "Fission-Timer"
	} else if arguments["--mqt"] == true {
		serviceName = "Fission-MessageQueueTrigger"
	} else if arguments["--builderMgr"] == true {
		serviceName = "Fission-BuilderMgr"
	} else if arguments["--storageServicePort"] != nil {
		serviceName = "Fission-StorageSvc"
	}

	exporter, err := jaeger.NewExporter(jaeger.Options{
		CollectorEndpoint: collectorEndpoint,
		Process: jaeger.Process{
			ServiceName: serviceName,
			Tags: []jaeger.Tag{
				jaeger.BoolTag("fission", true),
			},
		},
	})
	if err != nil {
		return err
	}

	samplingRate, err := strconv.ParseFloat(os.Getenv("TRACING_SAMPLING_RATE"), 32)
	if err != nil {
		return err
	}
	trace.RegisterExporter(exporter)
	trace.ApplyConfig(trace.Config{DefaultSampler: trace.ProbabilitySampler(samplingRate)})
	return nil
}

func main() {
	// From https://github.com/containous/traefik/pull/1817/files
	// Tell glog to log into STDERR. Otherwise, we risk
	// certain kinds of API errors getting logged into a directory not
	// available in a `FROM scratch` Docker container, causing glog to abort
	// hard with an exit code > 0.
	flag.Set("logtostderr", "true")

	usage := `fission-bundle: Package of all fission microservices: controller, router, executor.

Use it to start one or more of the fission servers:

 Controller is a stateless API frontend for fission resources.

 Pool manager maintains a pool of generalized function containers, and
 specializes them on-demand. Executor must be run from a pod in a
 Kubernetes cluster.

 Router implements HTTP triggers: it routes to running instances,
 working with the controller and executor.

 Kubewatcher implements Kubernetes Watch triggers: it watches
 Kubernetes resources and invokes functions described in the
 KubernetesWatchTrigger.

 The storage service implements storage for functions too large to fit
 in the Kubernetes API resource object. It supports various storage
 backends.

Usage:
  fission-bundle --controllerPort=<port>
  fission-bundle --routerPort=<port> [--executorUrl=<url>]
  fission-bundle --executorPort=<port> [--namespace=<namespace>] [--fission-namespace=<namespace>]
  fission-bundle --kubewatcher [--routerUrl=<url>]
  fission-bundle --storageServicePort=<port> --storageType=<storateType>
  fission-bundle --builderMgr [--storageSvcUrl=<url>] [--envbuilder-namespace=<namespace>]
  fission-bundle --timer [--routerUrl=<url>]
  fission-bundle --mqt   [--routerUrl=<url>]
  fission-bundle --logger
  fission-bundle --version
Options:
  --controllerPort=<port>         Port that the controller should listen on.
  --routerPort=<port>             Port that the router should listen on.
  --executorPort=<port>           Port that the executor should listen on.
  --storageServicePort=<port>     Port that the storage service should listen on.
  --executorUrl=<url>             Executor URL. Not required if --executorPort is specified.
  --routerUrl=<url>               Router URL.
  --etcdUrl=<etcdUrl>             Etcd URL.
  --storageSvcUrl=<url>           StorageService URL.
  --filePath=<filePath>           Directory to store functions in.
  --namespace=<namespace>         Kubernetes namespace in which to run function containers. Defaults to 'fission-function'.
  --kubewatcher                   Start Kubernetes events watcher.
  --timer                         Start Timer.
  --mqt                           Start message queue trigger.
  --builderMgr                    Start builder manager.
  --version                       Print version information
`

	var logger *zap.Logger
	var err error

	isDebugEnv, _ := strconv.ParseBool(os.Getenv("DEBUG_ENV"))
	if isDebugEnv {
		logger, err = zap.NewDevelopment()
	} else {
		config := zap.NewProductionConfig()
		config.DisableStacktrace = true
		logger, err = config.Build()
	}
	if err != nil {
		log.Fatalf("can't initialize zap logger: %v", err)
	}
	defer logger.Sync()

	version := fmt.Sprintf("Fission Bundle Version: %v", info.BuildInfo().String())
	arguments, err := docopt.Parse(usage, nil, true, version, false)
	if err != nil {
		logger.Fatal("Could not parse command line arguments", zap.Error(err))
	}

	err = registerTraceExporter(logger, arguments)
	if err != nil {
		logger.Fatal("Could not register trace exporter", zap.Error(err), zap.Any("argument", arguments))
	}

	functionNs := getStringArgWithDefault(arguments["--namespace"], "fission-function")
	envBuilderNs := getStringArgWithDefault(arguments["--envbuilder-namespace"], "fission-builder")

	executorUrl := getStringArgWithDefault(arguments["--executorUrl"], "http://executor.fission")
	routerUrl := getStringArgWithDefault(arguments["--routerUrl"], "http://router.fission")
	storageSvcUrl := getStringArgWithDefault(arguments["--storageSvcUrl"], "http://storagesvc.fission")

	if arguments["--controllerPort"] != nil {
		port := getPort(logger, arguments["--controllerPort"])
		runController(logger, port)
	}

	if arguments["--routerPort"] != nil {
		port := getPort(logger, arguments["--routerPort"])
		runRouter(logger, port, executorUrl)
	}

	if arguments["--executorPort"] != nil {
		port := getPort(logger, arguments["--executorPort"])
		runExecutor(logger, port, functionNs, envBuilderNs)
	}

	if arguments["--kubewatcher"] == true {
		runKubeWatcher(logger, routerUrl)
	}

	if arguments["--timer"] == true {
		runTimer(logger, routerUrl)
	}

	if arguments["--mqt"] == true {
		runMessageQueueMgr(logger, routerUrl)
		runMQManager(logger, routerUrl)
	}

	if arguments["--builderMgr"] == true {
		runBuilderMgr(logger, storageSvcUrl, envBuilderNs)
	}

	if arguments["--logger"] == true {
		runLogger()
	}

	if arguments["--storageServicePort"] != nil {
		port := getPort(logger, arguments["--storageServicePort"])

		var storage storagesvc.Storage

		if arguments["--storageType"] != nil && arguments["--storageType"] == string(storagesvc.StorageTypeS3) {
			storage = storagesvc.NewS3Storage()
		} else if arguments["--storageType"] == string(storagesvc.StorageTypeLocal) {
			storage = storagesvc.NewLocalStorage("/fission")
		}
		runStorageSvc(logger, port, storage)
	}

	select {}
}<|MERGE_RESOLUTION|>--- conflicted
+++ resolved
@@ -79,7 +79,6 @@
 	}
 }
 
-<<<<<<< HEAD
 func runMQManager(logger *zap.Logger, routerUrl string) {
 	err := mqt.StartScalerManager(logger, routerUrl)
 	if err != nil {
@@ -87,16 +86,10 @@
 	}
 }
 
-func runStorageSvc(logger *zap.Logger, port int, filePath string) {
-	subdir := os.Getenv("SUBDIR")
-	if len(subdir) == 0 {
-		subdir = "fission-functions"
-=======
 func runStorageSvc(logger *zap.Logger, port int, storage storagesvc.Storage) {
 	err := storagesvc.Start(logger, storage, port)
 	if err != nil {
 		logger.Fatal("error starting storage service", zap.Error(err))
->>>>>>> f6e679e7
 	}
 }
 
