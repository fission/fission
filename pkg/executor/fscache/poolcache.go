--- conflicted
+++ resolved
@@ -38,11 +38,8 @@
 	markAvailable
 	deleteValue
 	setCPUUtilization
-<<<<<<< HEAD
 	logFuncSvc
-=======
 	markSpecializationFailure
->>>>>>> 6c431e4d
 )
 
 type (
@@ -359,7 +356,7 @@
 	return resp.error
 }
 
-<<<<<<< HEAD
+
 func (c *PoolCache) LogFnSvcGroup(ctx context.Context, file io.Writer) *response {
 	respChannel := make(chan *response)
 	c.requestChannel <- &request{
@@ -369,7 +366,8 @@
 	}
 	resp := <-respChannel
 	return resp
-=======
+}
+
 // ReduceSpecializationInProgress reduces the svcWaiting count
 func (c *PoolCache) MarkSpecializationFailure(function string) {
 	c.requestChannel <- &request{
@@ -377,5 +375,4 @@
 		function:        function,
 		responseChannel: make(chan *response),
 	}
->>>>>>> 6c431e4d
 }