--- conflicted
+++ resolved
@@ -64,11 +64,8 @@
 	FnTestQuery             = "query"
 	FnIdleTimeout           = "idletimeout"
 	FnConcurrency           = "concurrency"
-<<<<<<< HEAD
 	FnOnceOnly              = "onceonly"
-=======
 	FnRequestsPerPod        = "requestsperpod"
->>>>>>> 25acd7fd
 
 	HtName              = resourceName
 	HtMethod            = "method"
