/*
Copyright 2019 The Fission Authors.

Licensed under the Apache License, Version 2.0 (the "License");
you may not use this file except in compliance with the License.
You may obtain a copy of the License at

    http://www.apache.org/licenses/LICENSE-2.0

Unless required by applicable law or agreed to in writing, software
distributed under the License is distributed on an "AS IS" BASIS,
WITHOUT WARRANTIES OR CONDITIONS OF ANY KIND, either express or implied.
See the License for the specific language governing permissions and
limitations under the License.
*/

package flag

import (
	"net/http"
	"time"

	metav1 "k8s.io/apimachinery/pkg/apis/meta/v1"

	fv1 "github.com/fission/fission/pkg/apis/core/v1"
	flagkey "github.com/fission/fission/pkg/fission-cli/flag/key"
)

type (
	FlagType = int

	FlagSet struct {
		Global   []Flag
		Required []Flag
		Optional []Flag
	}

	Flag struct {
		Name         string
		Type         FlagType
		Short        string // one-letter abbreviated flag
		Aliases      []string
		Usage        string
		DefaultValue interface{}

		// If a flag is marked as deprecated, it will hided from
		// the help message automatically. Hence, a flag cannot be
		// marked as hidden and deprecated at the same time.
		Hidden     bool
		Deprecated bool
		// flag name to replace the deprecated flag
		Substitute string
	}
)

const (
	Bool FlagType = iota + 1
	String
	StringSlice
	Int
	IntSlice
	Int64
	Int64Slice
	Float32
	Float64
	Duration
)

var (
	GlobalVerbosity = Flag{Type: Int, Name: flagkey.Verbosity, Short: "v", Usage: "CLI verbosity (0 is quiet, 1 is the default, 2 is verbose)", DefaultValue: 1}
	GlobalServer    = Flag{Type: String, Name: flagkey.Server, Usage: "Server URL"}

	ClientOnly = Flag{Type: Bool, Name: flagkey.ClientOnly, Usage: "If set, the CLI won't connect to remote server"}

	KubeContext = Flag{Type: String, Name: flagkey.KubeContext, Usage: "Kubernetes context to be used for the execution of Fission commands", DefaultValue: ""}

	NamespaceFunction    = Flag{Type: String, Name: flagkey.NamespaceFunction, Aliases: []string{"fns"}, Usage: "Namespace for function object", DefaultValue: metav1.NamespaceDefault}
	NamespaceEnvironment = Flag{Type: String, Name: flagkey.NamespaceEnvironment, Aliases: []string{"envns"}, Usage: "Namespace for environment object", DefaultValue: metav1.NamespaceDefault}
	NamespacePackage     = Flag{Type: String, Name: flagkey.NamespacePackage, Aliases: []string{"pkgns"}, Usage: "Namespace for package object", DefaultValue: metav1.NamespaceDefault}
	NamespaceTrigger     = Flag{Type: String, Name: flagkey.NamespaceTrigger, Aliases: []string{"triggerns"}, Usage: "Namespace for trigger object", DefaultValue: metav1.NamespaceDefault}
	NamespaceCanary      = Flag{Type: String, Name: flagkey.NamespaceCanary, Aliases: []string{"canaryns"}, Usage: "Namespace for canary config object", DefaultValue: metav1.NamespaceDefault}

	RunTimeMinCPU    = Flag{Type: Int, Name: flagkey.RuntimeMincpu, Usage: "Minimum CPU to be assigned to pod (In millicore, minimum 1)"}
	RunTimeMaxCPU    = Flag{Type: Int, Name: flagkey.RuntimeMaxcpu, Usage: "Maximum CPU to be assigned to pod (In millicore, minimum 1)"}
	RunTimeTargetCPU = Flag{Type: Int, Name: flagkey.RuntimeTargetcpu, Usage: "Target average CPU usage percentage across pods for scaling", DefaultValue: 80}
	RunTimeMinMemory = Flag{Type: Int, Name: flagkey.RuntimeMinmemory, Usage: "Minimum memory to be assigned to pod (In megabyte)"}
	RunTimeMaxMemory = Flag{Type: Int, Name: flagkey.RuntimeMaxmemory, Usage: "Maximum memory to be assigned to pod (In megabyte)"}

	ReplicasMin = Flag{Type: Int, Name: flagkey.ReplicasMinscale, Usage: "Minimum number of pods (Uses resource inputs to configure HPA)", DefaultValue: 1}
	ReplicasMax = Flag{Type: Int, Name: flagkey.ReplicasMaxscale, Usage: "Maximum number of pods (Uses resource inputs to configure HPA)", DefaultValue: 1}

	FnName                  = Flag{Type: String, Name: flagkey.FnName, Usage: "Function name"}
	FnSpecializationTimeout = Flag{Type: Int, Name: flagkey.FnSpecializationTimeout, Aliases: []string{"st"}, Usage: "Timeout for executor to wait for function pod creation", DefaultValue: fv1.DefaultSpecializationTimeOut}
	FnEnvName               = Flag{Type: String, Name: flagkey.FnEnvironmentName, Usage: "Environment name for function"}
	FnPkgName               = Flag{Type: String, Name: flagkey.FnPackageName, Aliases: []string{"pkg"}, Usage: "Name of the existing package (--deploy and --src and --env will be ignored), should be in the same namespace as the function"}
	FnEntryPoint            = Flag{Type: String, Name: flagkey.FnEntrypoint, Aliases: []string{"entry"}, Usage: "Entry point for environment v2 to load with"}
	FnBuildCmd              = Flag{Type: String, Name: flagkey.FnBuildCmd, Usage: "Package build command for builder to run with"}
	FnSecret                = Flag{Type: StringSlice, Name: flagkey.FnSecret, Usage: "Function access to secret, should be present in the same namespace as the function. You can provide multiple secrets using multiple --secrets flags. In the case of fn update the the secrets will be replaced by the provided list of secrets."}
	FnCfgMap                = Flag{Type: StringSlice, Name: flagkey.FnCfgMap, Usage: "Function access to configmap, should be present in the same namespace as the function. You can provide multiple configmaps using multiple --configmap flags. In case of fn update the configmaps will be replaced by the provided list of configmaps."}
	FnExecutorType          = Flag{Type: String, Name: flagkey.FnExecutorType, Usage: "Executor type for execution; one of 'poolmgr', 'newdeploy'", DefaultValue: string(fv1.ExecutorTypePoolmgr)}
	FnExecutionTimeout      = Flag{Type: Int, Name: flagkey.FnExecutionTimeout, Aliases: []string{"ft"}, Usage: "Maximum time for a request to wait for the response from the function", DefaultValue: 60}
	FnLogPod                = Flag{Type: String, Name: flagkey.FnLogPod, Usage: "Function pod name (use the latest pod name if unspecified)"}
	FnLogFollow             = Flag{Type: Bool, Name: flagkey.FnLogFollow, Short: "f", Usage: "Specify if the logs should be streamed"}
	FnLogDetail             = Flag{Type: Bool, Name: flagkey.FnLogDetail, Short: "d", Usage: "Display detailed information"}
	FnLogDBType             = Flag{Type: String, Name: flagkey.FnLogDBType, Usage: "Log database type, e.g. influxdb (currently only influxdb is supported)", DefaultValue: "influxdb"}
	FnLogReverseQuery       = Flag{Type: Bool, Name: flagkey.FnLogReverseQuery, Short: "r", Usage: "Specify the log reverse query base on time, it will be invalid if the 'follow' flag is specified"}
	FnLogCount              = Flag{Type: Int, Name: flagkey.FnLogCount, Usage: "Get N most recent log records", DefaultValue: 20}
	FnTestBody              = Flag{Type: String, Name: flagkey.FnTestBody, Short: "b", Usage: "Request body"}
	FnTestTimeout           = Flag{Type: Duration, Name: flagkey.FnTestTimeout, Short: "t", Usage: "Length of time to wait for the response. If set to zero or negative number, no timeout is set", DefaultValue: 30 * time.Second}
	FnTestHeader            = Flag{Type: StringSlice, Name: flagkey.FnTestHeader, Short: "H", Usage: "Request headers"}
	FnTestQuery             = Flag{Type: StringSlice, Name: flagkey.FnTestQuery, Short: "q", Usage: "Request query parameters: -q key1=value1 -q key2=value2"}
	FnIdleTimeout           = Flag{Type: Int, Name: flagkey.FnIdleTimeout, Usage: "The length of time (in seconds) that a function is idle before pod(s) are eligible for recycling", DefaultValue: 120}
	FnConcurrency           = Flag{Type: Int, Name: flagkey.FnConcurrency, Aliases: []string{"con"}, Usage: "Maximum number of pods specialized concurrently to serve requests", DefaultValue: 5}
<<<<<<< HEAD
	FnOnceOnly              = Flag{Type: Bool, Name: flagkey.FnOnceOnly, Aliases: []string{"oo"}, Usage: "Specifies if specialized pod will serve exactly one request in its lifetime"}
=======
	FnRequestsPerPod        = Flag{Type: Int, Name: flagkey.FnRequestsPerPod, Aliases: []string{"rpp"}, Usage: "Maximum number of concurrent requests that can be served by a specialized pod", DefaultValue: 1}
>>>>>>> 25acd7fd

	HtName              = Flag{Type: String, Name: flagkey.HtName, Usage: "HTTP trigger name"}
	HtMethod            = Flag{Type: String, Name: flagkey.HtMethod, Usage: "HTTP Method: GET|POST|PUT|DELETE|HEAD", DefaultValue: http.MethodGet}
	HtUrl               = Flag{Type: String, Name: flagkey.HtUrl, Usage: "URL pattern (See gorilla/mux supported patterns)"}
	HtHost              = Flag{Type: String, Name: flagkey.HtHost, Usage: "Use --ingressrule instead", Deprecated: true, Substitute: flagkey.HtIngressRule}
	HtIngress           = Flag{Type: Bool, Name: flagkey.HtIngress, Usage: "Creates ingress with same URL"}
	HtIngressRule       = Flag{Type: String, Name: flagkey.HtIngressRule, Usage: "Host for Ingress rule: --ingressrule host=path (the format of host/path depends on what ingress controller you used)"}
	HtIngressAnnotation = Flag{Type: StringSlice, Name: flagkey.HtIngressAnnotation, Usage: "Annotation for Ingress: --ingressannotation key=value (the format of annotation depends on what ingress controller you used)"}
	HtIngressTLS        = Flag{Type: String, Name: flagkey.HtIngressTLS, Usage: "Name of the Secret contains TLS key and crt for Ingress (the usability of TLS features depends on what ingress controller you used)"}
	HtFnName            = Flag{Type: StringSlice, Name: flagkey.HtFnName, Usage: "Name(s) of the function for this trigger. (If 2 functions are supplied with this flag, traffic gets routed to them based on weights supplied with --weight flag.)"}
	HtFnWeight          = Flag{Type: IntSlice, Name: flagkey.HtFnWeight, Usage: "Weight for each function supplied with --function flag, in the same order. Used for canary deployment"}
	HtFnFilter          = Flag{Type: String, Name: flagkey.HtFilter, Usage: "Name of the function for trigger(s)"}

	TtName   = Flag{Type: String, Name: flagkey.TtName, Usage: "Time Trigger name"}
	TtCron   = Flag{Type: String, Name: flagkey.TtCron, Usage: "Time trigger cron spec with each asterisk representing respectively second, minute, hour, the day of the month, month and day of the week. Also supports readable formats like '@every 5m', '@hourly'"}
	TtFnName = Flag{Type: String, Name: flagkey.TtFnName, Usage: "Function name"}
	TtRound  = Flag{Type: Int, Name: flagkey.TtRound, Usage: "Get next N rounds of invocation time", DefaultValue: 1}

	MqtName            = Flag{Type: String, Name: flagkey.MqtName, Usage: "Message queue trigger name"}
	MqtFnName          = Flag{Type: String, Name: flagkey.MqtFnName, Usage: "Function name"}
	MqtMQType          = Flag{Type: String, Name: flagkey.MqtMQType, Usage: "Message queue type, e.g. nats-streaming, azure-storage-queue, kafka", DefaultValue: "nats-streaming"}
	MqtTopic           = Flag{Type: String, Name: flagkey.MqtTopic, Usage: "Message queue Topic the trigger listens on"}
	MqtRespTopic       = Flag{Type: String, Name: flagkey.MqtRespTopic, Usage: "Topic that the function response is sent on (response discarded if unspecified)"}
	MqtErrorTopic      = Flag{Type: String, Name: flagkey.MqtErrorTopic, Usage: "Topic that the function error messages are sent to (errors discarded if unspecified"}
	MqtMaxRetries      = Flag{Type: Int, Name: flagkey.MqtMaxRetries, Usage: "Maximum number of times the function will be retried upon failure", DefaultValue: 0}
	MqtMsgContentType  = Flag{Type: String, Name: flagkey.MqtMsgContentType, Short: "c", Usage: "Content type of messages that publish to the topic", DefaultValue: "application/json"}
	MqtPollingInterval = Flag{Type: Int, Name: flagkey.MqtPollingInterval, Usage: "Interval to check the message source for up/down scaling operation of consumers", DefaultValue: 30}
	MqtCooldownPeriod  = Flag{Type: Int, Name: flagkey.MqtCooldownPeriod, Usage: "The period to wait after the last trigger reported active before scaling the consumer back to 0", DefaultValue: 300}
	MqtMinReplicaCount = Flag{Type: Int, Name: flagkey.MqtMinReplicaCount, Usage: "Minimum number of replicas of consumers to scale down to", DefaultValue: 0}
	MqtMaxReplicaCount = Flag{Type: Int, Name: flagkey.MqtMaxReplicaCount, Usage: "Maximum number of replicas of consumers to scale up to", DefaultValue: 100}
	MqtMetadata        = Flag{Type: StringSlice, Name: flagkey.MqtMetadata, Usage: "Metadata needed for connecting to source system in format: --metadata key1=value1 --metadata key2=value2"}
	MqtSecret          = Flag{Type: String, Name: flagkey.MqtSecret, Usage: "Name of secret object", DefaultValue: ""}
	MqtKind            = Flag{Type: String, Name: flagkey.MqtKind, Usage: "Kind of Message Queue Trigger, e.g. fission, keda", DefaultValue: "fission"}

	EnvName                   = Flag{Type: String, Name: flagkey.EnvName, Usage: "Environment name"}
	EnvPoolsize               = Flag{Type: Int, Name: flagkey.EnvPoolsize, Usage: "Size of the pool", DefaultValue: 3}
	EnvImage                  = Flag{Type: String, Name: flagkey.EnvImage, Usage: "Environment image URL"}
	EnvBuilderImage           = Flag{Type: String, Name: flagkey.EnvBuilderImage, Usage: "Environment builder image URL"}
	EnvBuildCmd               = Flag{Type: String, Name: flagkey.EnvBuildcommand, Usage: "Build command for environment builder to build source package"}
	EnvKeepArchive            = Flag{Type: Bool, Name: flagkey.EnvKeeparchive, Usage: "Keep the archive instead of extracting it into a directory (mainly for the JVM environment because .jar is one kind of zip archive)"}
	EnvExternalNetwork        = Flag{Type: Bool, Name: flagkey.EnvExternalNetwork, Usage: "Allow pod to access external network (only works when istio feature is enabled)"}
	EnvTerminationGracePeriod = Flag{Type: Int64, Name: flagkey.EnvGracePeriod, Aliases: []string{"period"}, Usage: "Grace time (in seconds) for pod to perform connection draining before termination (default value will be used if 0 is given)", DefaultValue: 360}
	EnvVersion                = Flag{Type: Int, Name: flagkey.EnvVersion, Usage: "Environment API version (1 means v1 interface)", DefaultValue: 1}
	EnvImagePullSecret        = Flag{Type: String, Name: flagkey.EnvImagePullSecret, Usage: "Secret for Kubernetes to pull an image from a private registry"}

	KwName      = Flag{Type: String, Name: flagkey.KwName, Usage: "Watch name"}
	KwFnName    = Flag{Type: String, Name: flagkey.KwFnName, Usage: "Function name"}
	KwNamespace = Flag{Type: String, Name: flagkey.KwNamespace, Aliases: []string{"ns"}, Usage: "Namespace of resource to watch", DefaultValue: metav1.NamespaceDefault}
	KwObjType   = Flag{Type: String, Name: flagkey.KwObjType, Usage: "Type of resource to watch (Pod, Service, etc.)", DefaultValue: "pod"}
	KwLabels    = Flag{Type: String, Name: flagkey.KwLabels, Usage: "Label selector of the form a=b,c=d"}

	PkgName           = Flag{Type: String, Name: flagkey.PkgName, Usage: "Package name"}
	PkgForce          = Flag{Type: Bool, Name: flagkey.PkgForce, Short: "f", Usage: "Force update a package even if it is used by one or more functions"}
	PkgEnvironment    = Flag{Type: String, Name: flagkey.PkgEnvironment, Usage: "Environment name"}
	PkgBuildCmd       = Flag{Type: String, Name: flagkey.PkgBuildCmd, Usage: "Build command for builder to run with"}
	PkgOutput         = Flag{Type: String, Name: flagkey.PkgOutput, Short: "o", Usage: "Output filename to save archive content"}
	PkgStatus         = Flag{Type: String, Name: flagkey.PkgStatus, Usage: `Filter packages by status`}
	PkgOrphan         = Flag{Type: Bool, Name: flagkey.PkgOrphan, Usage: "Orphan packages that are not referenced by any function"}
	PkgCode           = Flag{Type: String, Name: flagkey.PkgCode, Usage: "URL or local path for single file source code"}
	PkgDeployArchive  = Flag{Type: StringSlice, Name: flagkey.PkgDeployArchive, Aliases: []string{"deploy"}, Usage: "URL or local paths for binary archive"}
	PkgDeployChecksum = Flag{Type: String, Name: flagkey.PkgDeployChecksum, Usage: "SHA256 checksum of deploy archive when providing URL"}
	PkgSrcArchive     = Flag{Type: StringSlice, Name: flagkey.PkgSrcArchive, Aliases: []string{"source", "src"}, Usage: "URL or local paths for source archive"}
	PkgSrcChecksum    = Flag{Type: String, Name: flagkey.PkgSrcChecksum, Usage: "SHA256 checksum of source archive when providing URL"}
	PkgInsecure       = Flag{Type: Bool, Name: flagkey.PkgInsecure, Usage: "Skip generating SHA256 checksum for file integrity validation"}

	SpecSave       = Flag{Type: Bool, Name: flagkey.SpecSave, Usage: "Save to the spec directory instead of creating on cluster"}
	SpecDir        = Flag{Type: String, Name: flagkey.SpecDir, Usage: "Directory to store specs, defaults to ./specs"}
	SpecName       = Flag{Type: String, Name: flagkey.SpecName, Usage: "Name for the app, applied to resources as a Kubernetes annotation"}
	SpecDeployID   = Flag{Type: String, Name: flagkey.SpecDeployID, Aliases: []string{"id"}, Usage: "Deployment ID for the spec deployment config"}
	SpecWait       = Flag{Type: Bool, Name: flagkey.SpecWait, Usage: "Wait for package builds"}
	SpecWatch      = Flag{Type: Bool, Name: flagkey.SpecWatch, Usage: "Watch local files for change, and re-apply specs as necessary"}
	SpecDelete     = Flag{Type: Bool, Name: flagkey.SpecDelete, Usage: "Allow apply to delete resources that no longer exist in the specification"}
	SpecDry        = Flag{Type: Bool, Name: flagkey.SpecDry, Usage: "View the generated specs"}
	SpecValidation = Flag{Type: String, Name: flagkey.SpecValidate, Usage: "Turns server side validations of Fission objects on/off"}

	SupportOutput = Flag{Type: String, Name: flagkey.SupportOutput, Short: "o", Usage: "Output directory to save dump archive/files", DefaultValue: flagkey.DefaultSpecOutputDir}
	SupportNoZip  = Flag{Type: Bool, Name: flagkey.SupportNoZip, Usage: "Save dump information into multiple files instead of single zip file"}

	CanaryName              = Flag{Type: String, Name: flagkey.CanaryName, Usage: "Name for the canary config"}
	CanaryTriggerName       = Flag{Type: String, Name: flagkey.CanaryHTTPTriggerName, Usage: "Http trigger that this config references"}
	CanaryNewFunc           = Flag{Type: String, Name: flagkey.CanaryNewFunc, Aliases: []string{"newfn"}, Usage: "New version of the function"}
	CanaryOldFunc           = Flag{Type: String, Name: flagkey.CanaryOldFunc, Aliases: []string{"oldfn"}, Usage: "Old stable version of the function"}
	CanaryWeightIncrement   = Flag{Type: Int, Name: flagkey.CanaryWeightIncrement, Aliases: []string{"step"}, Usage: "Weight increment step for function", DefaultValue: 20}
	CanaryIncrementInterval = Flag{Type: String, Name: flagkey.CanaryIncrementInterval, Aliases: []string{"internal"}, Usage: "Weight increment interval, string representation of time.Duration, ex : 1m, 2h, 2d", DefaultValue: "2m"}
	CanaryFailureThreshold  = Flag{Type: Int, Name: flagkey.CanaryFailureThreshold, Aliases: []string{"threshold"}, Usage: "Threshold in percentage beyond which the new version of the function is considered unstable", DefaultValue: 10}
)<|MERGE_RESOLUTION|>--- conflicted
+++ resolved
@@ -111,11 +111,8 @@
 	FnTestQuery             = Flag{Type: StringSlice, Name: flagkey.FnTestQuery, Short: "q", Usage: "Request query parameters: -q key1=value1 -q key2=value2"}
 	FnIdleTimeout           = Flag{Type: Int, Name: flagkey.FnIdleTimeout, Usage: "The length of time (in seconds) that a function is idle before pod(s) are eligible for recycling", DefaultValue: 120}
 	FnConcurrency           = Flag{Type: Int, Name: flagkey.FnConcurrency, Aliases: []string{"con"}, Usage: "Maximum number of pods specialized concurrently to serve requests", DefaultValue: 5}
-<<<<<<< HEAD
 	FnOnceOnly              = Flag{Type: Bool, Name: flagkey.FnOnceOnly, Aliases: []string{"oo"}, Usage: "Specifies if specialized pod will serve exactly one request in its lifetime"}
-=======
 	FnRequestsPerPod        = Flag{Type: Int, Name: flagkey.FnRequestsPerPod, Aliases: []string{"rpp"}, Usage: "Maximum number of concurrent requests that can be served by a specialized pod", DefaultValue: 1}
->>>>>>> 25acd7fd
 
 	HtName              = Flag{Type: String, Name: flagkey.HtName, Usage: "HTTP trigger name"}
 	HtMethod            = Flag{Type: String, Name: flagkey.HtMethod, Usage: "HTTP Method: GET|POST|PUT|DELETE|HEAD", DefaultValue: http.MethodGet}
