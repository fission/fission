/*
Copyright 2018 The Fission Authors.

Licensed under the Apache License, Version 2.0 (the "License");
you may not use this file except in compliance with the License.
You may obtain a copy of the License at

    http://www.apache.org/licenses/LICENSE-2.0

Unless required by applicable law or agreed to in writing, software
distributed under the License is distributed on an "AS IS" BASIS,
WITHOUT WARRANTIES OR CONDITIONS OF ANY KIND, either express or implied.
See the License for the specific language governing permissions and
limitations under the License.
*/

package util

import (
	"context"
	"fmt"
	"io"
	"net/url"
	"os"
	"os/user"
	"path/filepath"
	"regexp"
	"sort"
	"strconv"
	"strings"

	ignore "github.com/sabhiram/go-gitignore"

	"github.com/hashicorp/go-multierror"
	"github.com/pkg/errors"
	apiv1 "k8s.io/api/core/v1"
	v1 "k8s.io/api/core/v1"
	"k8s.io/apimachinery/pkg/api/resource"
	metav1 "k8s.io/apimachinery/pkg/apis/meta/v1"
	"k8s.io/apimachinery/pkg/labels"
	"k8s.io/client-go/kubernetes"
	restclient "k8s.io/client-go/rest"
	"k8s.io/client-go/tools/clientcmd"

	fv1 "github.com/fission/fission/pkg/apis/core/v1"
	"github.com/fission/fission/pkg/controller/client"
	"github.com/fission/fission/pkg/controller/client/rest"
	"github.com/fission/fission/pkg/fission-cli/cliwrapper/cli"
	"github.com/fission/fission/pkg/fission-cli/cmd"
	"github.com/fission/fission/pkg/fission-cli/console"
	flagkey "github.com/fission/fission/pkg/fission-cli/flag/key"
	"github.com/fission/fission/pkg/info"
	"github.com/fission/fission/pkg/plugin"
	"github.com/fission/fission/pkg/utils"
)

func GetFissionNamespace() string {
	fissionNamespace := os.Getenv("FISSION_NAMESPACE")
	return fissionNamespace
}

func GetApplicationUrl(ctx context.Context, selector string, kubeContext string) (string, error) {
	var serverUrl string
	// Use FISSION_URL env variable if set; otherwise, port-forward to controller.
	fissionUrl := os.Getenv("FISSION_URL")
	if len(fissionUrl) == 0 {
		fissionNamespace := GetFissionNamespace()
		localPort, err := SetupPortForward(ctx, fissionNamespace, selector, kubeContext)
		if err != nil {
			return "", err
		}
		serverUrl = "http://127.0.0.1:" + localPort
	} else {
		serverUrl = fissionUrl
	}
	return serverUrl, nil
}

// KubifyName make a kubernetes compliant name out of an arbitrary string
func KubifyName(old string) string {
	// Kubernetes maximum name length (for some names; others can be 253 chars)
	maxLen := 63

	newName := strings.ToLower(old)

	// replace disallowed chars with '-'
	inv, _ := regexp.Compile("[^-a-z0-9]")
	newName = string(inv.ReplaceAll([]byte(newName), []byte("-")))

	// trim leading non-alphabetic
	leadingnonalpha, _ := regexp.Compile("^[^a-z]+")
	newName = string(leadingnonalpha.ReplaceAll([]byte(newName), []byte{}))

	// trim trailing
	trailing, _ := regexp.Compile("[^a-z0-9]+$")
	newName = string(trailing.ReplaceAll([]byte(newName), []byte{}))

	// truncate to length
	if len(newName) > maxLen {
		newName = newName[0:maxLen]
	}

	// if we removed everything, call this thing "default". maybe
	// we should generate a unique name...
	if len(newName) == 0 {
		newName = "default"
	}

	return newName
}

func getLoadingRules() (loadingRules *clientcmd.ClientConfigLoadingRules, err error) {
	loadingRules = clientcmd.NewDefaultClientConfigLoadingRules()

	kubeConfigPath := os.Getenv("KUBECONFIG")
	if len(kubeConfigPath) == 0 {
		var homeDir string
		usr, err := user.Current()
		if err != nil {
			// In case that user.Current() may be unable to work under some circumstances and return errors like
			// "user: Current not implemented on darwin/amd64" due to cross-compilation problem. (https://github.com/golang/go/issues/6376).
			// Instead of doing fatal here, we fallback to get home directory from the environment $HOME.
			console.Warn(fmt.Sprintf("Could not get the current user's directory (%s), fallback to get it from env $HOME", err))
			homeDir = os.Getenv("HOME")
		} else {
			homeDir = usr.HomeDir
		}
		kubeConfigPath = filepath.Join(homeDir, ".kube", "config")

		if _, err := os.Stat(kubeConfigPath); os.IsNotExist(err) {
			return nil, errors.New("Couldn't find kubeconfig file. " +
				"Set the KUBECONFIG environment variable to your kubeconfig's path.")
		}
		loadingRules.ExplicitPath = kubeConfigPath
		console.Verbose(2, "Using kubeconfig from %q", kubeConfigPath)
	} else {
		console.Verbose(2, "Using kubeconfig from environment %q", kubeConfigPath)
	}
	return loadingRules, nil
}

// GetKubernetesClient builds a new kubernetes client. If the KUBECONFIG
// environment variable is empty or doesn't exist, ~/.kube/config is used for
// the kube config path
func GetKubernetesClient(kubeContext string) (*restclient.Config, kubernetes.Interface, error) {
	loadingRules, err := getLoadingRules()
	if err != nil {
		return nil, nil, err
	}

	config, err := clientcmd.NewNonInteractiveDeferredLoadingClientConfig(
		loadingRules, &clientcmd.ConfigOverrides{CurrentContext: kubeContext}).ClientConfig()
	if err != nil {
		return nil, nil, errors.Wrap(err, "Failed to build Kubernetes config")
	}

	clientset, err := kubernetes.NewForConfig(config)
	if err != nil {
		return nil, nil, errors.Wrap(err, "Failed to connect to Kubernetes")
	}

	return config, clientset, nil
}

// GetKubernetesNamespace builds a new kubernetes client. If the KUBECONFIG
// environment variable is empty or doesn't exist, ~/.kube/config is used for
// the kube config path
func GetKubernetesNamespace(kubeContext string) (currentNS string, err error) {
	loadingRules, err := getLoadingRules()
	if err != nil {
		return "", err
	}

	namespace, _, err := clientcmd.NewNonInteractiveDeferredLoadingClientConfig(
		loadingRules, &clientcmd.ConfigOverrides{CurrentContext: kubeContext}).Namespace()
	if err != nil {
		return "", errors.Wrap(err, "Failed to build Kubernetes config")
	}

	return namespace, nil
}

// given a list of functions, this checks if the functions actually exist on the cluster
func CheckFunctionExistence(ctx context.Context, client cmd.Client, functions []string, fnNamespace string) (err error) {
	fnMissing := make([]string, 0)
	for _, fnName := range functions {
		_, err := client.FissionClientSet.CoreV1().Functions(fnNamespace).Get(ctx, fnName, metav1.GetOptions{})
		if err != nil {
			fnMissing = append(fnMissing, fnName)
		}
	}

	if len(fnMissing) > 0 {
		return fmt.Errorf("function(s) %s, not present in namespace : %s", fnMissing, fnNamespace)
	}

	return nil
}

func GetVersion(ctx context.Context, client cmd.Client) info.Versions {
	// Fetch client versions
	versions := info.Versions{
		Client: map[string]info.BuildMeta{
			"fission/core": info.BuildInfo(),
		},
	}

	for _, pmd := range plugin.FindAll(ctx) {
		versions.Client[pmd.Name] = info.BuildMeta{
			Version: pmd.Version,
		}
	}

	// TODO: verify it
	serverInfo := GetServerInfo()

	// Fetch server versions
	versions.Server = map[string]info.BuildMeta{
		"fission/core": serverInfo.Build,
	}

	// FUTURE: fetch versions of plugins server-side

	return versions
}

func GetServerInfo() info.ServerInfo {
	return info.ApiInfo()
}

func GetServer(input cli.Input) (c client.Interface, err error) {
	serverUrl, err := GetServerURL(input)
	if err != nil {
		return nil, err
	}
	return client.MakeClientset(rest.NewRESTClient(serverUrl)), nil
}

func GetServerURL(input cli.Input) (serverUrl string, err error) {
	serverUrl = input.GlobalString(flagkey.Server)
	kubeContext := input.String(flagkey.KubeContext)
	if len(serverUrl) == 0 {
		// starts local portforwarder etc.
		serverUrl, err = GetApplicationUrl(input.Context(), "application=fission-api", kubeContext)
		if err != nil {
			return "", err
		}
	}

	isHTTPS := strings.Index(serverUrl, "https://") == 0
	isHTTP := strings.Index(serverUrl, "http://") == 0

	if !(isHTTP || isHTTPS) {
		serverUrl = "http://" + serverUrl
	}

	return serverUrl, nil
}

func GetResourceReqs(input cli.Input, resReqs *v1.ResourceRequirements) (*v1.ResourceRequirements, error) {
	r := &v1.ResourceRequirements{}

	if resReqs != nil {
		r.Requests = resReqs.Requests
		r.Limits = resReqs.Limits
	}

	if len(r.Requests) == 0 {
		r.Requests = make(map[v1.ResourceName]resource.Quantity)
	}

	if len(r.Limits) == 0 {
		r.Limits = make(map[v1.ResourceName]resource.Quantity)
	}

	e := utils.MultiErrorWithFormat()

	if input.IsSet(flagkey.RuntimeMincpu) {
		mincpu := input.Int(flagkey.RuntimeMincpu)
		cpuRequest, err := resource.ParseQuantity(strconv.Itoa(mincpu) + "m")
		if err != nil {
			e = multierror.Append(e, errors.Wrap(err, "Failed to parse mincpu"))
		}
		r.Requests[v1.ResourceCPU] = cpuRequest
	}

	if input.IsSet(flagkey.RuntimeMinmemory) {
		minmem := input.Int(flagkey.RuntimeMinmemory)
		memRequest, err := resource.ParseQuantity(strconv.Itoa(minmem) + "Mi")
		if err != nil {
			e = multierror.Append(e, errors.Wrap(err, "Failed to parse minmemory"))
		}
		r.Requests[v1.ResourceMemory] = memRequest
	}

	if input.IsSet(flagkey.RuntimeMaxcpu) {
		maxcpu := input.Int(flagkey.RuntimeMaxcpu)
		cpuLimit, err := resource.ParseQuantity(strconv.Itoa(maxcpu) + "m")
		if err != nil {
			e = multierror.Append(e, errors.Wrap(err, "Failed to parse maxcpu"))
		}
		r.Limits[v1.ResourceCPU] = cpuLimit
	}

	if input.IsSet(flagkey.RuntimeMaxmemory) {
		maxmem := input.Int(flagkey.RuntimeMaxmemory)
		memLimit, err := resource.ParseQuantity(strconv.Itoa(maxmem) + "Mi")
		if err != nil {
			e = multierror.Append(e, errors.Wrap(err, "Failed to parse maxmemory"))
		}
		r.Limits[v1.ResourceMemory] = memLimit
	}

	limitCPU := r.Limits[v1.ResourceCPU]
	requestCPU := r.Requests[v1.ResourceCPU]

	if limitCPU.IsZero() && !requestCPU.IsZero() {
		r.Limits[v1.ResourceCPU] = requestCPU
	} else if limitCPU.Cmp(requestCPU) < 0 {
		e = multierror.Append(e, fmt.Errorf("MinCPU (%v) cannot be greater than MaxCPU (%v)", requestCPU.String(), limitCPU.String()))
	}

	limitMem := r.Limits[v1.ResourceMemory]
	requestMem := r.Requests[v1.ResourceMemory]

	if limitMem.IsZero() && !requestMem.IsZero() {
		r.Limits[v1.ResourceMemory] = requestMem
	} else if limitMem.Cmp(requestMem) < 0 {
		e = multierror.Append(e, fmt.Errorf("MinMemory (%v) cannot be greater than MaxMemory (%v)", requestMem.String(), limitMem.String()))
	}

	if e.ErrorOrNil() != nil {
		return nil, e
	}

	return &v1.ResourceRequirements{
		Requests: r.Requests,
		Limits:   r.Limits,
	}, nil
}

func GetSpecDir(input cli.Input) string {
	specDir := input.String(flagkey.SpecDir)
	if len(specDir) == 0 {
		specDir = "specs"
	}
	return specDir
}

func GetSpecIgnore(input cli.Input) string {
	specIgnoreFile := input.String(flagkey.SpecIgnore)
	if len(specIgnoreFile) == 0 {
		specIgnoreFile = SPEC_IGNORE_FILE
	}
	return specIgnoreFile
}

// GetSpecIgnoreParser reads the specignore file and returns the ignore.IgnoreParser
// if the specignore file does not exist it returns empty ignore.IgnoreParser
func GetSpecIgnoreParser(specDir, specIgnore string) (ignore.IgnoreParser, error) {

	specIgnorePath := filepath.Join(specDir, specIgnore)

	// check for existence of spec ignore file
	if _, err := os.Stat(specIgnorePath); errors.Is(err, os.ErrNotExist) {
		// return error if it's custom spec ignore file
		if specIgnore != SPEC_IGNORE_FILE {
			return nil, errors.Errorf("Spec ignore file '%s' doesn't exist. "+
				"Please check the file path: '%s'", specIgnore, specIgnorePath)
		}
		return ignore.CompileIgnoreLines(), nil
	}

	return ignore.CompileIgnoreFile(specIgnorePath)
}

func GetValidationFlag(input cli.Input) bool {
	validationFlag := input.String(flagkey.SpecValidate)
	// if flag has not been set, we return true to turn on validation by default
	if len(validationFlag) == 0 {
		return true
	}
	if validationFlag == "false" {
		return false
	}
	return true
}

// UpdateMapFromStringSlice parses key, val from "key=val" string array and updates passed map
func UpdateMapFromStringSlice(dataMap *map[string]string, params []string) bool {
	updated := false
	for _, m := range params {
		keyValue := strings.SplitN(m, "=", 2)
		if len(keyValue) == 2 {
			key := keyValue[0]
			value := keyValue[1]
			(*dataMap)[key] = value
			updated = true
		}
	}
	return updated
}

// GetEnvVarFromStringSlice parses key, val from "key=val" string array and updates passed []v1.EnvVar
func GetEnvVarFromStringSlice(params []string) []v1.EnvVar {
	envVarList := []v1.EnvVar{}
	for _, m := range params {
		keyValue := strings.SplitN(m, "=", 2)
		if len(keyValue) == 2 && keyValue[1] != "" {
			envVarList = append(envVarList, v1.EnvVar{
				Name:  keyValue[0],
				Value: keyValue[1],
			})
		}
	}
	return envVarList
}

func UrlForFunction(name, namespace string) string {
	prefix := "/fission-function"
	if namespace != metav1.NamespaceDefault {
		prefix = fmt.Sprintf("/fission-function/%s", namespace)
	}
	return fmt.Sprintf("%v/%v", prefix, name)
}

func ParseAnnotations(annotations []string) (map[string]string, error) {
	var invalidAnnotations string
	annotationMap := make(map[string]string)
	for _, arg := range annotations {
		if strings.Contains(arg, "=") && arg[0] != '=' {
			parts := strings.SplitN(arg, "=", 2)
			if len(parts) == 2 {
				annotationMap[parts[0]] = parts[1]
			} else {
				if invalidAnnotations != "" {
					invalidAnnotations = fmt.Sprintf("%s,%s", invalidAnnotations, arg)
				} else {
					invalidAnnotations = arg
				}
			}
		} else {
			if invalidAnnotations != "" {
				invalidAnnotations = fmt.Sprintf("%s,%s", invalidAnnotations, arg)
			} else {
				invalidAnnotations = arg
			}
		}
	}
	if invalidAnnotations != "" {
		return nil, errors.Errorf("invalid annotations: %s", invalidAnnotations)
	}
	return annotationMap, nil
}

func ApplyLabelsAndAnnotations(input cli.Input, objectMeta *metav1.ObjectMeta) error {
	labelStr := input.String(flagkey.Labels)
	if labelStr != "" {
		set, err := labels.ConvertSelectorToLabelsMap(labelStr)
		if err != nil {
			return err
		}
		objectMeta.Labels = set
	}
	annotationStr := input.StringSlice(flagkey.Annotation)
	if len(annotationStr) > 0 {
		set, err := ParseAnnotations(annotationStr)
		if err != nil {
			return err
		}
		objectMeta.Annotations = set
	}
	return nil
}

func GetStorageURL(ctx context.Context, kubeContext string) (*url.URL, error) {
	storageLocalPort, err := SetupPortForward(ctx, GetFissionNamespace(), "application=fission-storage", kubeContext)
	if err != nil {
		return nil, err
	}

	serverURL, err := url.Parse("http://127.0.0.1:" + storageLocalPort)
	if err != nil {
		return nil, err
	}

	return serverURL, nil
}

func GetResourceNamespace(input cli.Input, deprecatedFlag string) (namespace, currentNS string, err error) {
	namespace = input.String(deprecatedFlag)
	currentNS = namespace

	if input.String(flagkey.Namespace) != "" {
		namespace = input.String(flagkey.Namespace)
		currentNS = namespace
		console.Verbose(2, "Namespace for resource %s ", currentNS)
		return namespace, currentNS, err
	}

	if namespace == "" {
		if os.Getenv("FISSION_DEFAULT_NAMESPACE") != "" {
			currentNS = os.Getenv("FISSION_DEFAULT_NAMESPACE")
		} else {
			kubeContext := input.String(flagkey.KubeContext)
			currentNS, err = GetKubernetesNamespace(kubeContext)
			if err != nil {
				return namespace, currentNS, err
			}
		}
	}

	console.Verbose(2, "Namespace for resource %s ", currentNS)

	return namespace, currentNS, nil
}

// CheckHTTPTriggerDuplicates checks whether the tuple (Method, Host, URL) is duplicate or not.
func CheckHTTPTriggerDuplicates(ctx context.Context, client cmd.Client, t *fv1.HTTPTrigger) error {
	triggers, err := client.FissionClientSet.CoreV1().HTTPTriggers(metav1.NamespaceAll).List(ctx, metav1.ListOptions{})
	if err != nil {
		return err
	}
	for _, ht := range triggers.Items {
		if ht.ObjectMeta.UID == t.ObjectMeta.UID {
			// Same resource. No need to check.
			continue
		}
		urlMatch := false
		if (ht.Spec.RelativeURL != "" && ht.Spec.RelativeURL == t.Spec.RelativeURL) || (ht.Spec.Prefix != nil && t.Spec.Prefix != nil && *ht.Spec.Prefix != "" && *ht.Spec.Prefix == *t.Spec.Prefix) {
			urlMatch = true
		}
		methodMatch := false
		if ht.Spec.Method == t.Spec.Method && len(ht.Spec.Methods) == len(t.Spec.Methods) {
			methodMatch = true
			sort.Strings(ht.Spec.Methods)
			sort.Strings(t.Spec.Methods)
			for i, m1 := range ht.Spec.Methods {
				if m1 != t.Spec.Methods[i] {
					methodMatch = false
				}
			}
		}
		if urlMatch && methodMatch && ht.Spec.Method == t.Spec.Method && ht.Spec.Host == t.Spec.Host {
			return fmt.Errorf("HTTPTrigger with same Host, URL & method already exists (%v)",
				ht.ObjectMeta.Name)
		}
	}
	return nil
}

func SecretExists(ctx context.Context, m *metav1.ObjectMeta, kClient kubernetes.Interface) error {

	_, err := kClient.CoreV1().Secrets(m.Namespace).Get(ctx, m.Name, metav1.GetOptions{})
	return err
}

func ConfigMapExists(ctx context.Context, m *metav1.ObjectMeta, kClient kubernetes.Interface) error {

	_, err := kClient.CoreV1().ConfigMaps(m.Namespace).Get(ctx, m.Name, metav1.GetOptions{})
	return err
}

func GetSvcName(ctx context.Context, kClient kubernetes.Interface, application string) (string, error) {
	var podNamespace = os.Getenv("POD_NAMESPACE")
	if podNamespace == "" {
		podNamespace = "fission"
	}

	appLabelSelector := "application=" + application
	services, err := kClient.CoreV1().Services(podNamespace).List(ctx, metav1.ListOptions{
		LabelSelector: appLabelSelector,
	})
	if err != nil || len(services.Items) > 1 || len(services.Items) == 0 {
		return "", err
	}
	service := services.Items[0]
	return service.Name + "." + podNamespace, nil
<<<<<<< HEAD
}

// FunctionPodLogs : Get logs for a function directly from pod
func FunctionPodLogs(ctx context.Context, fnName, ns string, client cmd.Client) (err error) {

	podNs := "fission-function"

	if len(ns) == 0 {
		ns = metav1.NamespaceDefault
	} else if ns != metav1.NamespaceDefault {
		// TODO: does it remains the same now????
		// If the function namespace is "default", executor
		// will create function pods under "fission-function".
		// Otherwise, the function pod will be created under
		// the same namespace of function.
		podNs = ns
	}

	f, err := client.FissionClientSet.CoreV1().Functions(ns).Get(ctx, fnName, metav1.GetOptions{})
	if err != nil {
		return err
	}

	// Get function Pods first
	selector := map[string]string{
		fv1.FUNCTION_UID:          string(f.ObjectMeta.UID),
		fv1.ENVIRONMENT_NAME:      f.Spec.Environment.Name,
		fv1.ENVIRONMENT_NAMESPACE: f.Spec.Environment.Namespace,
	}
	podList, err := client.KubernetesClient.CoreV1().Pods(podNs).List(ctx, metav1.ListOptions{
		LabelSelector: labels.Set(selector).AsSelector().String(),
	})
	if err != nil {
		return err
	}

	// Get the logs for last Pod executed
	pods := podList.Items
	sort.Slice(pods, func(i, j int) bool {
		rv1, _ := strconv.ParseInt(pods[i].ObjectMeta.ResourceVersion, 10, 32)
		rv2, _ := strconv.ParseInt(pods[j].ObjectMeta.ResourceVersion, 10, 32)
		return rv1 > rv2
	})

	if len(pods) <= 0 {
		return errors.New("no active pods found")

	}

	// get the pod with highest resource version
	err = getContainerLog(ctx, client.KubernetesClient, f, &pods[0])
	if err != nil {
		return errors.Wrapf(err, "error getting container logs")

	}
	return err
}

func getContainerLog(ctx context.Context, kubernetesClient kubernetes.Interface, fn *fv1.Function, pod *apiv1.Pod) (err error) {
	seq := strings.Repeat("=", 35)

	for _, container := range pod.Spec.Containers {
		podLogOpts := apiv1.PodLogOptions{Container: container.Name} // Only the env container, not fetcher
		podLogsReq := kubernetesClient.CoreV1().Pods(pod.Namespace).GetLogs(pod.ObjectMeta.Name, &podLogOpts)

		podLogs, err := podLogsReq.Stream(ctx)
		if err != nil {
			return errors.Wrapf(err, "error streaming pod log")
		}

		msg := fmt.Sprintf("\n%v\nFunction: %v\nEnvironment: %v\nNamespace: %v\nPod: %v\nContainer: %v\nNode: %v\n%v\n", seq,
			fn.ObjectMeta.Name, fn.Spec.Environment.Name, pod.Namespace, pod.Name, container.Name, pod.Spec.NodeName, seq)

		if _, err := io.WriteString(os.Stdout, msg); err != nil {
			return errors.Wrapf(err, "error copying pod log")
		}

		_, err = io.Copy(os.Stdout, podLogs)
		if err != nil {
			return errors.Wrapf(err, "error copying pod log")
		}

		podLogs.Close()
	}

	return nil
=======
>>>>>>> a6d39ca4
}<|MERGE_RESOLUTION|>--- conflicted
+++ resolved
@@ -33,7 +33,6 @@
 
 	"github.com/hashicorp/go-multierror"
 	"github.com/pkg/errors"
-	apiv1 "k8s.io/api/core/v1"
 	v1 "k8s.io/api/core/v1"
 	"k8s.io/apimachinery/pkg/api/resource"
 	metav1 "k8s.io/apimachinery/pkg/apis/meta/v1"
@@ -576,7 +575,6 @@
 	}
 	service := services.Items[0]
 	return service.Name + "." + podNamespace, nil
-<<<<<<< HEAD
 }
 
 // FunctionPodLogs : Get logs for a function directly from pod
@@ -635,11 +633,11 @@
 	return err
 }
 
-func getContainerLog(ctx context.Context, kubernetesClient kubernetes.Interface, fn *fv1.Function, pod *apiv1.Pod) (err error) {
+func getContainerLog(ctx context.Context, kubernetesClient kubernetes.Interface, fn *fv1.Function, pod *v1.Pod) (err error) {
 	seq := strings.Repeat("=", 35)
 
 	for _, container := range pod.Spec.Containers {
-		podLogOpts := apiv1.PodLogOptions{Container: container.Name} // Only the env container, not fetcher
+		podLogOpts := v1.PodLogOptions{Container: container.Name} // Only the env container, not fetcher
 		podLogsReq := kubernetesClient.CoreV1().Pods(pod.Namespace).GetLogs(pod.ObjectMeta.Name, &podLogOpts)
 
 		podLogs, err := podLogsReq.Stream(ctx)
@@ -663,6 +661,4 @@
 	}
 
 	return nil
-=======
->>>>>>> a6d39ca4
 }