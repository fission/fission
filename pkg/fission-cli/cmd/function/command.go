/*
Copyright 2019 The Fission Authors.

Licensed under the Apache License, Version 2.0 (the "License");
you may not use this file except in compliance with the License.
You may obtain a copy of the License at

    http://www.apache.org/licenses/LICENSE-2.0

Unless required by applicable law or agreed to in writing, software
distributed under the License is distributed on an "AS IS" BASIS,
WITHOUT WARRANTIES OR CONDITIONS OF ANY KIND, either express or implied.
See the License for the specific language governing permissions and
limitations under the License.
*/

package function

import (
	"github.com/spf13/cobra"

	wrapper "github.com/fission/fission/pkg/fission-cli/cliwrapper/driver/cobra"
	"github.com/fission/fission/pkg/fission-cli/flag"
)

func Commands() *cobra.Command {
	createCmd := &cobra.Command{
		Use:   "create",
		Short: "Create a function (and optionally, an HTTP route to it)",
		RunE:  wrapper.Wrapper(Create),
	}
	wrapper.SetFlags(createCmd, flag.FlagSet{
		Required: []flag.Flag{flag.FnName},
		Optional: []flag.Flag{
			flag.FnEnvName, flag.FnEntryPoint, flag.FnPkgName,
			flag.FnExecutorType, flag.FnCfgMap, flag.FnSecret,
			flag.FnSpecializationTimeout, flag.FnExecutionTimeout,
<<<<<<< HEAD
			flag.FnIdleTimeout, flag.FnConcurrency, flag.FnOnceOnly,
=======
			flag.FnIdleTimeout, flag.FnConcurrency, flag.FnRequestsPerPod,
>>>>>>> 25acd7fd

			// TODO retired pkg & trigger related flags from function cmd
			flag.PkgCode, flag.PkgSrcArchive, flag.PkgDeployArchive,
			flag.PkgSrcChecksum, flag.PkgDeployChecksum, flag.PkgInsecure,
			flag.FnBuildCmd,

			flag.HtUrl, flag.HtMethod,

			// flag for newdeploy to use.
			flag.RunTimeMinCPU, flag.RunTimeMaxCPU, flag.RunTimeMinMemory,
			flag.RunTimeMaxMemory, flag.ReplicasMin,
			flag.ReplicasMax, flag.RunTimeTargetCPU,

			flag.NamespaceFunction, flag.NamespaceEnvironment, flag.SpecSave, flag.SpecDry},
	})

	getCmd := &cobra.Command{
		Use:     "get",
		Aliases: []string{},
		Short:   "Get function source code",
		RunE:    wrapper.Wrapper(Get),
	}
	wrapper.SetFlags(getCmd, flag.FlagSet{
		Required: []flag.Flag{flag.FnName},
		Optional: []flag.Flag{flag.NamespaceFunction},
	})

	getmetaCmd := &cobra.Command{
		Use:     "getmeta",
		Aliases: []string{},
		Short:   "Get function metadata",
		RunE:    wrapper.Wrapper(GetMeta),
	}
	wrapper.SetFlags(getmetaCmd, flag.FlagSet{
		Required: []flag.Flag{flag.FnName},
		Optional: []flag.Flag{flag.NamespaceFunction},
	})

	updateCmd := &cobra.Command{
		Use:     "update",
		Aliases: []string{},
		Short:   "Update a function",
		RunE:    wrapper.Wrapper(Update),
	}
	wrapper.SetFlags(updateCmd, flag.FlagSet{
		Required: []flag.Flag{flag.FnName},
		Optional: []flag.Flag{
			flag.FnEnvName, flag.FnEntryPoint, flag.FnPkgName,
			flag.FnExecutorType, flag.FnSecret, flag.FnCfgMap,
			flag.FnSpecializationTimeout, flag.FnExecutionTimeout,
<<<<<<< HEAD
			flag.FnIdleTimeout, flag.FnConcurrency, flag.FnOnceOnly,
=======
			flag.FnIdleTimeout, flag.FnConcurrency, flag.FnRequestsPerPod,
>>>>>>> 25acd7fd

			flag.PkgCode, flag.PkgSrcArchive, flag.PkgDeployArchive,
			flag.PkgSrcChecksum, flag.PkgDeployChecksum, flag.PkgInsecure,
			flag.FnBuildCmd, flag.PkgForce,

			flag.RunTimeMinCPU, flag.RunTimeMaxCPU, flag.RunTimeMinMemory,
			flag.RunTimeMaxMemory, flag.ReplicasMin, flag.ReplicasMax,
			flag.RunTimeTargetCPU,

			flag.NamespaceFunction, flag.NamespaceEnvironment, flag.SpecSave,
		},
	})

	deleteCmd := &cobra.Command{
		Use:     "delete",
		Aliases: []string{},
		Short:   "Delete a function",
		RunE:    wrapper.Wrapper(Delete),
	}
	wrapper.SetFlags(deleteCmd, flag.FlagSet{
		Required: []flag.Flag{flag.FnName},
		Optional: []flag.Flag{flag.NamespaceFunction},
	})

	listCmd := &cobra.Command{
		Use:     "list",
		Aliases: []string{},
		Short:   "List functions",
		Long:    "List all functions in a namespace if specified, else, list functions across all namespaces",
		RunE:    wrapper.Wrapper(List),
	}
	wrapper.SetFlags(listCmd, flag.FlagSet{
		Optional: []flag.Flag{flag.NamespaceFunction},
	})

	logsCmd := &cobra.Command{
		Use:     "log",
		Aliases: []string{"logs"},
		Short:   "Display function logs",
		RunE:    wrapper.Wrapper(Log),
	}
	wrapper.SetFlags(logsCmd, flag.FlagSet{
		Required: []flag.Flag{flag.FnName},
		Optional: []flag.Flag{
			flag.FnLogFollow, flag.FnLogReverseQuery, flag.FnLogCount,
			flag.FnLogDetail, flag.FnLogPod, flag.NamespaceFunction, flag.FnLogDBType},
	})

	testCmd := &cobra.Command{
		Use:     "test",
		Aliases: []string{},
		Short:   "Test a function",
		RunE:    wrapper.Wrapper(Test),
	}
	wrapper.SetFlags(testCmd, flag.FlagSet{
		Required: []flag.Flag{flag.FnName},
		Optional: []flag.Flag{flag.HtMethod, flag.FnTestHeader, flag.FnTestBody,
			flag.FnTestQuery, flag.FnTestTimeout, flag.NamespaceFunction,
			// for getting log from log database if
			// we failed to get logs from function pod.
			flag.FnLogDBType,
		},
	})

	command := &cobra.Command{
		Use:     "function",
		Aliases: []string{"fn"},
		Short:   "Create, update and manage functions",
	}

	command.AddCommand(createCmd, getCmd, getmetaCmd, updateCmd, deleteCmd, listCmd, logsCmd, testCmd)

	return command
}<|MERGE_RESOLUTION|>--- conflicted
+++ resolved
@@ -35,11 +35,7 @@
 			flag.FnEnvName, flag.FnEntryPoint, flag.FnPkgName,
 			flag.FnExecutorType, flag.FnCfgMap, flag.FnSecret,
 			flag.FnSpecializationTimeout, flag.FnExecutionTimeout,
-<<<<<<< HEAD
-			flag.FnIdleTimeout, flag.FnConcurrency, flag.FnOnceOnly,
-=======
-			flag.FnIdleTimeout, flag.FnConcurrency, flag.FnRequestsPerPod,
->>>>>>> 25acd7fd
+			flag.FnIdleTimeout, flag.FnConcurrency, flag.FnRequestsPerPod, flag.FnOnceOnly,
 
 			// TODO retired pkg & trigger related flags from function cmd
 			flag.PkgCode, flag.PkgSrcArchive, flag.PkgDeployArchive,
@@ -90,11 +86,7 @@
 			flag.FnEnvName, flag.FnEntryPoint, flag.FnPkgName,
 			flag.FnExecutorType, flag.FnSecret, flag.FnCfgMap,
 			flag.FnSpecializationTimeout, flag.FnExecutionTimeout,
-<<<<<<< HEAD
-			flag.FnIdleTimeout, flag.FnConcurrency, flag.FnOnceOnly,
-=======
-			flag.FnIdleTimeout, flag.FnConcurrency, flag.FnRequestsPerPod,
->>>>>>> 25acd7fd
+			flag.FnIdleTimeout, flag.FnConcurrency, flag.FnRequestsPerPod, flag.FnOnceOnly,
 
 			flag.PkgCode, flag.PkgSrcArchive, flag.PkgDeployArchive,
 			flag.PkgSrcChecksum, flag.PkgDeployChecksum, flag.PkgInsecure,
