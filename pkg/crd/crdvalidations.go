/*
Copyright 2016 The Fission Authors.

Licensed under the Apache License, Version 2.0 (the "License");
you may not use this file except in compliance with the License.
You may obtain a copy of the License at

    http://www.apache.org/licenses/LICENSE-2.0

Unless required by applicable law or agreed to in writing, software
distributed under the License is distributed on an "AS IS" BASIS,
WITHOUT WARRANTIES OR CONDITIONS OF ANY KIND, either express or implied.
See the License for the specific language governing permissions and
limitations under the License.
*/

package crd

import (
	apiextensionsv1beta1 "k8s.io/apiextensions-apiserver/pkg/apis/apiextensions/v1beta1"
)

var (
	// Function validation schema properties
	functionSchemaProps = map[string]apiextensionsv1beta1.JSONSchemaProps{
		"spec": {
			Type:        "object",
			Description: "Specification of the desired behaviour of the Function",
			Properties: map[string]apiextensionsv1beta1.JSONSchemaProps{
				"environment": environmentReferenceSchema,
				"package":     functionPackageRefSchema,
				"secrets":     secretReferenceSchema,
				"configmaps":  configMapReferenceSchema,
				"resources": {
					Type:                   "object",
					Description:            "ResourceRequirements describes the compute resource requirements. This is only for newdeploy to set up resource limitation when creating deployment for a function.",
					XPreserveUnknownFields: boolPtr(true),
				},
				"InvokeStrategy": invokeStrategySchema,
				"functionTimeout": {
					Type:        "integer",
					Description: " FunctionTimeout provides a maximum amount of duration within which a request for a particular function execution should be complete.\nThis is optional. If not specified default value will be taken as 60s",
				},
				"idletimeout": {
					Type:        "integer",
					Description: "IdleTimeout specifies the length of time that a function is idle before the function pod(s) are eligible for deletion. If no traffic to the function is detected within the idle timeout, the executor will then recycle the function pod(s) to release resources.",
				},
				"concurrency": {
					Type:        "integer",
					Description: "Concurrency specifies the maximum number of pods that can be specialized concurrently to serve requests.\n This is optional. If not specified default value will be taken as 5",
				},
<<<<<<< HEAD
				"onceonly": {
					Type:        "boolean",
					Description: "OnceOnly specifies if specialized pod will serve exactly one request in its lifetime and would be garbage collected after serving that one request.\nThis is optional. If not specified default value will be taken as false",
=======
				"requestsPerPod": {
					Type:        "integer",
					Description: "RequestsPerPod indicates the maximum number of concurrent requests that can be served by a specialized pod.\n This is optional. If not specified default value will be taken as 1",
>>>>>>> 25acd7fd
				},
			},
		},
	}

	// Function validation schema
	functionSchema = apiextensionsv1beta1.JSONSchemaProps{
		Type:        "object",
		Description: "A Function is a code and a runtime environment which can be used to execute code",
		Properties:  functionSchemaProps,
	}

	// Function validation object
	functionValidation = &apiextensionsv1beta1.CustomResourceValidation{
		OpenAPIV3Schema: &functionSchema,
	}
)

var (
	// Environment validation schema properties
	environmentSchemaProps = map[string]apiextensionsv1beta1.JSONSchemaProps{
		"spec": {
			Type:        "object",
			Description: "Specification of the desired behaviour of the Environment",
			Properties: map[string]apiextensionsv1beta1.JSONSchemaProps{
				"version": {
					Type:        "integer",
					Description: "Version is the Environment API version",
				},
				"runtime": runtimeSchema,
				"builder": builderSchema,
				"allowedFunctionsPerContainer": {
					Type:        "string",
					Description: "Allowed functions per container. Allowed Values: single, multiple",
				},
				"allowAccessToExternalNetwork": {
					Type:        "boolean",
					Description: "To enable accessibility of external network for builder/function pod, set to 'true'.",
				},
				"resources": {
					Type:                   "object",
					Description:            "The request and limit CPU/MEM resource setting for the pods of the function. Can be overridden at Function in case of newdeployment executor type",
					XPreserveUnknownFields: boolPtr(true),
				},
				"poolsize": {
					Type:        "integer",
					Description: "The initial pool size for environment",
				},
				"terminationGracePeriod": {
					Type:        "integer",
					Format:      "int64",
					Description: "The grace time for pod to perform connection draining before termination. The unit is in seconds.",
				},
				"keeparchive": {
					Type:        "boolean",
					Description: "KeepArchive is used by fetcher to determine if the extracted archive should be extracted. For compiled languages such as Java, it should be true",
				},
				"imagepullsecret": {
					Type:        "string",
					Description: "ImagePullSecret is the secret for Kubernetes to pull an image from a private registry.",
				},
			},
		},
	}

	// Environment validation schema
	environmentSchema = apiextensionsv1beta1.JSONSchemaProps{
		Type:        "object",
		Description: "Environments are the language-specific runtime parts of Fission. An Environment contains just enough software to build and run a Fission Function.",
		Properties:  environmentSchemaProps,
	}

	// Environment validation object
	environmentValidation = &apiextensionsv1beta1.CustomResourceValidation{
		OpenAPIV3Schema: &environmentSchema,
	}
)

var (

	// Package validation schema properties
	packageSchemaProps = map[string]apiextensionsv1beta1.JSONSchemaProps{
		"spec": {
			Type:        "object",
			Description: "Specification of the desired behaviour of the package.",
			Properties: map[string]apiextensionsv1beta1.JSONSchemaProps{
				"environment": environmentReferenceSchema,
				"source":      archiveSchema,
				"deployment":  archiveSchema,
				"configmaps":  configMapReferenceSchema,
				"buildcmd": {
					Type:        "string",
					Description: "BuildCommand is a custom build command that builder uses to build the source archive.",
				},
			},
		},
		"status": {
			Type:        "object",
			Description: "PackageStatus contains the build status of a package also the build log for examination.",
			Properties: map[string]apiextensionsv1beta1.JSONSchemaProps{
				"buildstatus": {
					Type:        "string",
					Description: "BuildStatus is the package build status.",
				},
				"buildlog": {
					Type:        "string",
					Description: "BuildCommand is a custom build command that builder used to build the source archive.",
				},
				"lastUpdateTimestamp": {
					Type:        "string",
					Nullable:    true,
					Description: "LastUpdateTimestamp will store the timestamp the package was last updated metav1.Time is a wrapper around time.Time which supports correct marshaling to YAML and JSON.",
				},
			},
		},
	}

	// Package validation schema
	packageSchema = apiextensionsv1beta1.JSONSchemaProps{
		Type:        "object",
		Description: "A Package is a Fission object containing a Deployment Archive and a Source Archive (if any). A Package also references a certain environment.",
		Properties:  packageSchemaProps,
	}

	// Environment validation object
	packageValidation = &apiextensionsv1beta1.CustomResourceValidation{
		OpenAPIV3Schema: &packageSchema,
	}
)

// Children of Package crd schema
var (
	archiveSchemaProps = map[string]apiextensionsv1beta1.JSONSchemaProps{
		"type": {
			Type:        "string",
			Description: "Type defines how the package is specified: literal or url.",
		},
		"literal": {
			Type:        "string",
			Format:      "byte",
			Description: "Literal contents of the package.",
		},
		"url": {
			Type:        "string",
			Description: "URL references a package.",
		},
		"checksum": checksumSchema,
	}
	archiveSchema = apiextensionsv1beta1.JSONSchemaProps{
		Type:        "object",
		Description: "Package contains or references a collection of source or binary files.",
		Properties:  archiveSchemaProps,
	}
)

var (
	checksumSchemaProps = map[string]apiextensionsv1beta1.JSONSchemaProps{
		"type": {
			Type:        "string",
			Description: "ChecksumType specifies the checksum algorithm, such as sha256, used for a checksum.",
		},
		"sum": {
			Type:        "string",
			Description: " Sum is hex encoded chechsum value.",
		},
	}
	checksumSchema = apiextensionsv1beta1.JSONSchemaProps{
		Type:        "object",
		Description: "Checksum of package contents when the contents are stored outside the Package struct. Type is the checksum algorithm;  sha256 is the only currently supported one. Sum is hex  encoded.",
		Properties:  checksumSchemaProps,
	}
)

// Children of Function crd schema
var (
	environmentReferenceSchemaProps = map[string]apiextensionsv1beta1.JSONSchemaProps{
		"namespace": {
			Type:        "string",
			Description: "Namespace for corresponding Environment",
		},
		"name": {
			Type:        "string",
			Description: "Name of the Environment to use",
		},
	}
	environmentReferenceSchema = apiextensionsv1beta1.JSONSchemaProps{
		Type:        "object",
		Description: "Reference to Fission Environment type custom resource.",
		Properties:  environmentReferenceSchemaProps,
	}
)

var (
	packageRefSchemaProps = map[string]apiextensionsv1beta1.JSONSchemaProps{
		"namespace": {
			Type:        "string",
			Description: "Namespace for corresponding Package",
		},
		"name": {
			Type:        "string",
			Description: "Name of the Package to use",
		},
		"resourceversion": {
			Type:        "string",
			Description: "Including resource version in the reference forces the function to be updated on package update, making it possible to cache the function based on its metadata.",
		},
	}
	functionPackageRefSchemaProps = map[string]apiextensionsv1beta1.JSONSchemaProps{
		"packageref": {
			Type:        "object",
			Description: "Package Reference",
			Properties:  packageRefSchemaProps,
		},
		"functionName": {
			Type:        "string",
			Description: "FunctionName specifies a specific function within the package using the path and specific function and varies based on language/environment",
		},
	}
	functionPackageRefSchema = apiextensionsv1beta1.JSONSchemaProps{
		Type:        "object",
		Description: "FunctionPackageRef includes the reference to the package.",
		Properties:  functionPackageRefSchemaProps,
	}
)

var (
	secretReferenceSchemaProps = map[string]apiextensionsv1beta1.JSONSchemaProps{
		"namespace": {
			Type:        "string",
			Description: "Namespace for corresponding secret",
		},
		"name": {
			Type:        "string",
			Description: "Name of the secret to use",
		},
	}
	secretReferenceObjectSchema = apiextensionsv1beta1.JSONSchemaProps{
		Type:        "object",
		Description: "Reference to a Kubernetes secret.",
		Properties:  secretReferenceSchemaProps,
	}
	secretReferenceSchema = apiextensionsv1beta1.JSONSchemaProps{
		Type:     "array",
		Nullable: true,
		Items: &apiextensionsv1beta1.JSONSchemaPropsOrArray{
			Schema: &secretReferenceObjectSchema,
		},
	}
)

var (
	configMapReferenceSchemaProps = map[string]apiextensionsv1beta1.JSONSchemaProps{
		"namespace": {
			Type:        "string",
			Description: "Namespace for corresponding ConfigMap",
		},
		"name": {
			Type:        "string",
			Description: "Name of the ConfigMap to use",
		},
	}
	configMapReferenceObjectSchema = apiextensionsv1beta1.JSONSchemaProps{
		Type:        "object",
		Description: "Reference to a Kubernetes ConfigMap.",
		Properties:  configMapReferenceSchemaProps,
	}

	configMapReferenceSchema = apiextensionsv1beta1.JSONSchemaProps{
		Type:     "array",
		Nullable: true,
		Items: &apiextensionsv1beta1.JSONSchemaPropsOrArray{
			Schema: &configMapReferenceObjectSchema,
		},
	}
)

var (
	executionStrategySchema = map[string]apiextensionsv1beta1.JSONSchemaProps{
		"ExecutorType": {
			Type:        "string",
			Description: "ExecutorType is the executor type of a function used. Defaults to poolmgr. Available value: poolmgr, newdeploy",
		},
		"MinScale": {
			Type:        "integer",
			Description: "Only for newdeploy executor to set up minimum replicas of deployment.",
		},
		"MaxScale": {
			Type:        "integer",
			Description: "Only for newdeploy executor to set up maximum replicas of deployment.",
		},
		"TargetCPUPercent": {
			Type:        "integer",
			Description: "Only for newdeploy executor to set up target CPU utilization of HPA.",
		},
		"SpecializationTimeout": {
			Type:        "integer",
			Description: "Timeout setting for executor to wait for pod specialization.",
		},
	}
	invokeStrategySchemaProps = map[string]apiextensionsv1beta1.JSONSchemaProps{
		"ExecutionStrategy": {
			Type:        "object",
			Description: "ExecutionStrategy specifies low-level parameters for function execution, such as the number of instances, scaling strategy etc.",
			Properties:  executionStrategySchema,
		},
		"StrategyType": {
			Type:        "string",
			Description: "StrategyType is the strategy type of a function.",
		},
	}
	invokeStrategySchema = apiextensionsv1beta1.JSONSchemaProps{
		Type:        "object",
		Description: "InvokeStrategy is a set of controls over how the function executes. It affects the performance and resource usage of the function. An InvokeStrategy is of one of two types: ExecutionStrategy, which controls low-level parameters such as which ExecutorType to use, when to autoscale, minimum and maximum number of running instances, etc.",
		Properties:  invokeStrategySchemaProps,
	}
)

// Children of Environment crd schema
var (
	runtimeSchemaProps = map[string]apiextensionsv1beta1.JSONSchemaProps{
		"image": {
			Type:        "string",
			Description: "Image for containing the language runtime.",
		},
		"container": {
			Type:                   "object",
			Description:            "(Optional) Container allows the modification of the deployed runtime container using the Kubernetes Container spec. Fission overrides the following fields: Name, Image (set to the Runtime.Image), TerminationMessagePath, ImagePullPolicy\n You can set either PodSpec or Container, but not both.",
			XPreserveUnknownFields: boolPtr(true),
		},
		"podspec": {
			Type:                   "object",
			Description:            "(Optional) Podspec allows modification of deployed runtime pod with Kubernetes PodSpec.\n You can set either PodSpec or Container, but not both.\n More info for podspec:\n https://kubernetes.io/docs/reference/generated/kubernetes-api/v1.19/#podspec-v1-core",
			XPreserveUnknownFields: boolPtr(true),
		},
	}
	runtimeSchema = apiextensionsv1beta1.JSONSchemaProps{
		Type:        "object",
		Description: "Runtime is configuration for running function, like container image etc.",
		Properties:  runtimeSchemaProps,
	}
)
var (
	builderSchemaProps = map[string]apiextensionsv1beta1.JSONSchemaProps{
		"image": {
			Type:        "string",
			Description: "Image for containing the language runtime.",
		},
		"command": {
			Type:        "string",
			Description: "(Optional) Default build command to run for this build environment.",
		},
		"container": {
			Type:                   "object",
			Description:            "(Optional) Container allows the modification of the deployed runtime container using the Kubernetes Container spec. Fission overrides the following fields: Name, Image (set to the Runtime.Image), TerminationMessagePath, ImagePullPolicy\n You can set either PodSpec or Container, but not both.",
			XPreserveUnknownFields: boolPtr(true),
		},
		"podspec": {
			Type:                   "object",
			Description:            "(Optional) Podspec allows modification of deployed runtime pod with Kubernetes PodSpec.\n You can set either PodSpec or Container, but not both.",
			XPreserveUnknownFields: boolPtr(true),
		},
	}
	builderSchema = apiextensionsv1beta1.JSONSchemaProps{
		Type:        "object",
		Description: "(Optional) Builder is configuration for builder manager to launch environment builder to build source code into deployable binary.",
		Properties:  builderSchemaProps,
	}
)

func boolPtr(b bool) *bool {
	return &b
}<|MERGE_RESOLUTION|>--- conflicted
+++ resolved
@@ -49,15 +49,13 @@
 					Type:        "integer",
 					Description: "Concurrency specifies the maximum number of pods that can be specialized concurrently to serve requests.\n This is optional. If not specified default value will be taken as 5",
 				},
-<<<<<<< HEAD
-				"onceonly": {
+				"onceOnly": {
 					Type:        "boolean",
 					Description: "OnceOnly specifies if specialized pod will serve exactly one request in its lifetime and would be garbage collected after serving that one request.\nThis is optional. If not specified default value will be taken as false",
-=======
+				},
 				"requestsPerPod": {
 					Type:        "integer",
 					Description: "RequestsPerPod indicates the maximum number of concurrent requests that can be served by a specialized pod.\n This is optional. If not specified default value will be taken as 1",
->>>>>>> 25acd7fd
 				},
 			},
 		},
