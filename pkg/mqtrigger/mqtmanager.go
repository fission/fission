/*
Copyright 2016 The Fission Authors.

Licensed under the Apache License, Version 2.0 (the "License");
you may not use this file except in compliance with the License.
You may obtain a copy of the License at

    http://www.apache.org/licenses/LICENSE-2.0

Unless required by applicable law or agreed to in writing, software
distributed under the License is distributed on an "AS IS" BASIS,
WITHOUT WARRANTIES OR CONDITIONS OF ANY KIND, either express or implied.
See the License for the specific language governing permissions and
limitations under the License.
*/

package mqtrigger

import (
	"context"
	"errors"
	"net/http"
	"time"

	"github.com/prometheus/client_golang/prometheus/promhttp"
	"go.uber.org/zap"
	metav1 "k8s.io/apimachinery/pkg/apis/meta/v1"
	k8sCache "k8s.io/client-go/tools/cache"

	fv1 "github.com/fission/fission/pkg/apis/core/v1"
	"github.com/fission/fission/pkg/crd"
	genInformer "github.com/fission/fission/pkg/generated/informers/externalversions"
	"github.com/fission/fission/pkg/mqtrigger/messageQueue"
)

const (
	ADD_TRIGGER requestType = iota
	DELETE_TRIGGER
	GET_TRIGGER_SUBSCRIPTION
)

type (
	requestType int

	MessageQueueTriggerManager struct {
		logger           *zap.Logger
		reqChan          chan request
		triggers         map[string]*triggerSubscription
		fissionClient    *crd.FissionClient
		messageQueueType fv1.MessageQueueType
		messageQueue     messageQueue.MessageQueue
	}

	triggerSubscription struct {
		trigger      fv1.MessageQueueTrigger
		subscription messageQueue.Subscription
	}

	request struct {
		requestType
		triggerSub *triggerSubscription
		respChan   chan response
	}
	response struct {
		err        error
		triggerSub *triggerSubscription
	}
)

func MakeMessageQueueTriggerManager(logger *zap.Logger,
	fissionClient *crd.FissionClient, mqType fv1.MessageQueueType, messageQueue messageQueue.MessageQueue) *MessageQueueTriggerManager {
	mqTriggerMgr := MessageQueueTriggerManager{
		logger:           logger.Named("message_queue_trigger_manager"),
		reqChan:          make(chan request),
		triggers:         make(map[string]*triggerSubscription),
		fissionClient:    fissionClient,
		messageQueueType: mqType,
		messageQueue:     messageQueue,
	}
	return &mqTriggerMgr
}

func (mqt *MessageQueueTriggerManager) Run(ctx context.Context) {
	go mqt.service()
	informerFactory := genInformer.NewSharedInformerFactory(mqt.fissionClient, time.Minute*30)
	mqTriggerInformer := informerFactory.Core().V1().MessageQueueTriggers().Informer()
	mqTriggerInformer.AddEventHandler(mqt.mqtInformerHandlers())
	go mqTriggerInformer.Run(ctx.Done())
	if ok := k8sCache.WaitForCacheSync(ctx.Done(), mqTriggerInformer.HasSynced); !ok {
		mqt.logger.Fatal("failed to wait for caches to sync")
	}
	go mqt.serveMetrics()
}

func (mqt *MessageQueueTriggerManager) service() {
	for {
		req := <-mqt.reqChan
		switch req.requestType {
		case ADD_TRIGGER:
			var err error
			k := crd.CacheKey(&req.triggerSub.trigger.ObjectMeta)
			if _, ok := mqt.triggers[k]; ok {
				err = errors.New("trigger already exists")
			} else {
				mqt.triggers[k] = req.triggerSub
			}
			req.respChan <- response{err: err}
		case GET_TRIGGER_SUBSCRIPTION:
			resp := response{triggerSub: nil, err: nil}
			k := crd.CacheKey(&req.triggerSub.trigger.ObjectMeta)
			if _, ok := mqt.triggers[k]; !ok {
				resp.err = errors.New("trigger does not exist")
			} else {
				resp.triggerSub = mqt.triggers[k]
			}
			mqt.logger.Info("Checking for trigger subsription before sending")
			req.respChan <- resp
		case DELETE_TRIGGER:
			delete(mqt.triggers, crd.CacheKey(&req.triggerSub.trigger.ObjectMeta))
		}
	}
}

func (mqt *MessageQueueTriggerManager) serveMetrics() {
	http.Handle("/metrics", promhttp.Handler())
	err := http.ListenAndServe(metricsAddr, nil)

	mqt.logger.Fatal("done listening on metrics endpoint", zap.Error(err))
}

func (mqt *MessageQueueTriggerManager) addTrigger(triggerSub *triggerSubscription) error {
	respChan := make(chan response)
	mqt.reqChan <- request{
		requestType: ADD_TRIGGER,
		triggerSub:  triggerSub,
		respChan:    respChan,
	}
	r := <-respChan
	return r.err
}

func (mqt *MessageQueueTriggerManager) getTriggerSubscription(m *metav1.ObjectMeta) *triggerSubscription {
	respChan := make(chan response)
	mqt.reqChan <- request{
		requestType: GET_TRIGGER_SUBSCRIPTION,
		triggerSub: &triggerSubscription{
			trigger: fv1.MessageQueueTrigger{
				ObjectMeta: *m,
			},
		},
		respChan: respChan,
	}
	r := <-respChan
	if r.err != nil {
		mqt.logger.Error(r.err.Error())
	}
	return r.triggerSub
}

func (mqt *MessageQueueTriggerManager) checkTrigger(m *metav1.ObjectMeta) bool {
	return mqt.getTriggerSubscription(m) != nil
}

func (mqt *MessageQueueTriggerManager) delTrigger(m *metav1.ObjectMeta) {
	mqt.reqChan <- request{
		requestType: DELETE_TRIGGER,
		triggerSub: &triggerSubscription{
			trigger: fv1.MessageQueueTrigger{
				ObjectMeta: *m,
			},
		},
	}
}

func (mqt *MessageQueueTriggerManager) RegisterTrigger(trigger *fv1.MessageQueueTrigger) {
	mqt.logger.Info("Inside register trigger")
	isPresent := mqt.checkTrigger(&trigger.ObjectMeta)
<<<<<<< HEAD
	if !isPresent {
		// actually subscribe using the message queue client impl
		sub, err := mqt.messageQueue.Subscribe(trigger)
		if err != nil {
			mqt.logger.Warn("failed to subscribe to message queue trigger", zap.Error(err), zap.String("trigger_name", trigger.ObjectMeta.Name))
			return
		}
		triggerSub := triggerSubscription{
			trigger:      *trigger,
			subscription: sub,
		}
		mqt.logger.Info("Subscription successful")
		// add to our list
		err = mqt.addTrigger(&triggerSub)
		if err != nil {
			mqt.logger.Fatal("adding message queue trigger failed", zap.Error(err), zap.String("trigger_name", trigger.ObjectMeta.Name))
		}
		mqt.logger.Info("message queue trigger created", zap.String("trigger_name", trigger.ObjectMeta.Name))
	} else {
=======
	if isPresent {
>>>>>>> cce3631f
		mqt.logger.Info("message queue trigger already registered", zap.String("trigger_name", trigger.ObjectMeta.Name))
		return
	}
	// actually subscribe using the message queue client impl
	sub, err := mqt.messageQueue.Subscribe(trigger)
	if err != nil {
		mqt.logger.Warn("failed to subscribe to message queue trigger", zap.Error(err), zap.String("trigger_name", trigger.ObjectMeta.Name))
		return
	}
	triggerSub := triggerSubscription{
		trigger:      *trigger,
		subscription: sub,
	}
	// add to our list
	err = mqt.addTrigger(&triggerSub)
	if err != nil {
		mqt.logger.Fatal("adding message queue trigger failed", zap.Error(err), zap.String("trigger_name", trigger.ObjectMeta.Name))
	}
	mqt.logger.Info("message queue trigger created", zap.String("trigger_name", trigger.ObjectMeta.Name))
}

func (mqt *MessageQueueTriggerManager) mqtInformerHandlers() k8sCache.ResourceEventHandlerFuncs {
	mqt.logger.Info("Inside mqtInformerHandlers function")
	return k8sCache.ResourceEventHandlerFuncs{
		AddFunc: func(obj interface{}) {
			mqt.logger.Info("Added mqt")
			trigger := obj.(*fv1.MessageQueueTrigger)
			mqt.RegisterTrigger(trigger)
		},
		DeleteFunc: func(obj interface{}) {
			mqt.logger.Info("Delete mqt")
			trigger := obj.(*fv1.MessageQueueTrigger)
			triggerSubscription := mqt.getTriggerSubscription(&trigger.ObjectMeta)
			if triggerSubscription != nil {
				err := mqt.messageQueue.Unsubscribe(triggerSubscription.subscription)
				if err != nil {
					mqt.logger.Warn("failed to unsubscribe from message queue trigger", zap.Error(err), zap.String("trigger_name", trigger.ObjectMeta.Name))
					return
				}
				mqt.logger.Info("Completed unsubscribe")
				mqt.delTrigger(&trigger.ObjectMeta)
				mqt.logger.Info("message queue trigger deleted", zap.String("trigger_name", trigger.ObjectMeta.Name))
			} else {
				mqt.logger.Info("Unsubscribe failed")
			}
		},
		UpdateFunc: func(oldObj interface{}, newObj interface{}) {
			mqt.logger.Info("Updated func")
			trigger := newObj.(*fv1.MessageQueueTrigger)
			mqt.RegisterTrigger(trigger)
		},
	}
}<|MERGE_RESOLUTION|>--- conflicted
+++ resolved
@@ -175,7 +175,6 @@
 func (mqt *MessageQueueTriggerManager) RegisterTrigger(trigger *fv1.MessageQueueTrigger) {
 	mqt.logger.Info("Inside register trigger")
 	isPresent := mqt.checkTrigger(&trigger.ObjectMeta)
-<<<<<<< HEAD
 	if !isPresent {
 		// actually subscribe using the message queue client impl
 		sub, err := mqt.messageQueue.Subscribe(trigger)
@@ -195,9 +194,6 @@
 		}
 		mqt.logger.Info("message queue trigger created", zap.String("trigger_name", trigger.ObjectMeta.Name))
 	} else {
-=======
-	if isPresent {
->>>>>>> cce3631f
 		mqt.logger.Info("message queue trigger already registered", zap.String("trigger_name", trigger.ObjectMeta.Name))
 		return
 	}
