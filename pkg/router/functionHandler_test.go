/*
Copyright 2016 The Fission Authors.

Licensed under the Apache License, Version 2.0 (the "License");
you may not use this file except in compliance with the License.
You may obtain a copy of the License at

    http://www.apache.org/licenses/LICENSE-2.0

Unless required by applicable law or agreed to in writing, software
distributed under the License is distributed on an "AS IS" BASIS,
WITHOUT WARRANTIES OR CONDITIONS OF ANY KIND, either express or implied.
See the License for the specific language governing permissions and
limitations under the License.
*/

package router

import (
	"context"
	"errors"
	"net/http"
	"net/http/httptest"
	"testing"
	"time"

	"github.com/stretchr/testify/assert"
	"go.uber.org/zap"
	"go.uber.org/zap/zapcore"
	metav1 "k8s.io/apimachinery/pkg/apis/meta/v1"

	fv1 "github.com/fission/fission/pkg/apis/core/v1"
)

// func createBackendService(testResponseString string) *url.URL {
// 	backendServer := httptest.NewServer(http.HandlerFunc(func(w http.ResponseWriter, r *http.Request) {
// 		w.Write([]byte(testResponseString))
// 	}))

// 	backendURL, err := url.Parse(backendServer.URL)
// 	if err != nil {
// 		panic("error parsing url")
// 	}
// 	return backendURL
// }

/*
   1. Create a service at some URL
   2. Add it to the function service map
   3. Create a http server with some trigger url pointed at function handler
   4. Send a request to that server, ensure it reaches the first service.
*/
<<<<<<< HEAD
// func TestFunctionProxying(t *testing.T) {
// 	testResponseString := "hi"
// 	backendURL := createBackendService(testResponseString)
// 	log.Printf("Created backend svc at %v", backendURL)

// 	fnMeta := metav1.ObjectMeta{Name: "foo", Namespace: metav1.NamespaceDefault}
// 	logger, err := zap.NewDevelopment()
// 	panicIf(err)

// 	fmap := makeFunctionServiceMap(logger, 0)
// 	fmap.assign(&fnMeta, backendURL)

// 	httpTrigger := &fv1.HTTPTrigger{
// 		ObjectMeta: metav1.ObjectMeta{
// 			Name:            "xxx",
// 			Namespace:       metav1.NamespaceDefault,
// 			ResourceVersion: "1234",
// 		},
// 		Spec: fv1.HTTPTriggerSpec{
// 			FunctionReference: fv1.FunctionReference{
// 				Type: fv1.FunctionReferenceTypeFunctionName,
// 			},
// 		},
// 	}

// 	fh := &functionHandler{
// 		logger: logger,
// 		fmap:   fmap,
// 		function: &fv1.Function{
// 			ObjectMeta: metav1.ObjectMeta{Name: "foo", Namespace: metav1.NamespaceDefault},
// 		},
// 		tsRoundTripperParams: &tsRoundTripperParams{
// 			timeout:         50 * time.Millisecond,
// 			timeoutExponent: 2,
// 			maxRetries:      10,
// 		},
// 		httpTrigger: httpTrigger,
// 	}
// 	functionHandlerServer := httptest.NewServer(http.HandlerFunc(fh.handler))
// 	fhURL := functionHandlerServer.URL

// 	testRequest(fhURL, testResponseString)
// }
=======
func TestFunctionProxying(t *testing.T) {
	testResponseString := "hi"
	backendURL := createBackendService(testResponseString)
	log.Printf("Created backend svc at %v", backendURL)

	fnMeta := metav1.ObjectMeta{Name: "foo", Namespace: metav1.NamespaceDefault}

	config := zap.NewDevelopmentConfig()
	config.EncoderConfig.EncodeTime = zapcore.ISO8601TimeEncoder
	logger, err := config.Build()

	panicIf(err)

	fmap := makeFunctionServiceMap(logger, 0)
	fmap.assign(&fnMeta, backendURL)

	httpTrigger := &fv1.HTTPTrigger{
		ObjectMeta: metav1.ObjectMeta{
			Name:            "xxx",
			Namespace:       metav1.NamespaceDefault,
			ResourceVersion: "1234",
		},
		Spec: fv1.HTTPTriggerSpec{
			FunctionReference: fv1.FunctionReference{
				Type: fv1.FunctionReferenceTypeFunctionName,
			},
		},
	}

	fh := &functionHandler{
		logger: logger,
		fmap:   fmap,
		function: &fv1.Function{
			ObjectMeta: metav1.ObjectMeta{Name: "foo", Namespace: metav1.NamespaceDefault},
		},
		tsRoundTripperParams: &tsRoundTripperParams{
			timeout:         50 * time.Millisecond,
			timeoutExponent: 2,
			maxRetries:      10,
		},
		httpTrigger: httpTrigger,
	}
	functionHandlerServer := httptest.NewServer(http.HandlerFunc(fh.handler))
	fhURL := functionHandlerServer.URL

	testRequest(fhURL, testResponseString)
}
>>>>>>> 7e7d9720

func TestProxyErrorHandler(t *testing.T) {
	config := zap.NewDevelopmentConfig()
	config.EncoderConfig.EncodeTime = zapcore.ISO8601TimeEncoder
	logger, err := config.Build()

	assert.Nil(t, err)

	fh := &functionHandler{
		logger: logger,
		function: &fv1.Function{
			ObjectMeta: metav1.ObjectMeta{
				Name:      "dummy",
				Namespace: "dummy-bar",
			},
		},
	}

	errHandler := fh.getProxyErrorHandler(time.Now(), &RetryingRoundTripper{})

	req, err := http.NewRequest("GET", "http://foobar.com", nil)
	assert.Nil(t, err)

	req.Header.Set("foo", "bar")
	respRecorder := httptest.NewRecorder()
	errHandler(respRecorder, req, context.Canceled)
	assert.Equal(t, 499, respRecorder.Code)

	respRecorder = httptest.NewRecorder()
	errHandler(respRecorder, req, context.DeadlineExceeded)
	assert.Equal(t, http.StatusGatewayTimeout, respRecorder.Code)

	respRecorder = httptest.NewRecorder()
	errHandler(respRecorder, req, errors.New("dummy"))
	assert.Equal(t, http.StatusBadGateway, respRecorder.Code)
}<|MERGE_RESOLUTION|>--- conflicted
+++ resolved
@@ -44,20 +44,23 @@
 // 	return backendURL
 // }
 
-/*
-   1. Create a service at some URL
-   2. Add it to the function service map
-   3. Create a http server with some trigger url pointed at function handler
-   4. Send a request to that server, ensure it reaches the first service.
-*/
-<<<<<<< HEAD
+// /*
+//    1. Create a service at some URL
+//    2. Add it to the function service map
+//    3. Create a http server with some trigger url pointed at function handler
+//    4. Send a request to that server, ensure it reaches the first service.
+// */
 // func TestFunctionProxying(t *testing.T) {
 // 	testResponseString := "hi"
 // 	backendURL := createBackendService(testResponseString)
 // 	log.Printf("Created backend svc at %v", backendURL)
 
 // 	fnMeta := metav1.ObjectMeta{Name: "foo", Namespace: metav1.NamespaceDefault}
-// 	logger, err := zap.NewDevelopment()
+
+// 	config := zap.NewDevelopmentConfig()
+// 	config.EncoderConfig.EncodeTime = zapcore.ISO8601TimeEncoder
+// 	logger, err := config.Build()
+
 // 	panicIf(err)
 
 // 	fmap := makeFunctionServiceMap(logger, 0)
@@ -94,55 +97,6 @@
 
 // 	testRequest(fhURL, testResponseString)
 // }
-=======
-func TestFunctionProxying(t *testing.T) {
-	testResponseString := "hi"
-	backendURL := createBackendService(testResponseString)
-	log.Printf("Created backend svc at %v", backendURL)
-
-	fnMeta := metav1.ObjectMeta{Name: "foo", Namespace: metav1.NamespaceDefault}
-
-	config := zap.NewDevelopmentConfig()
-	config.EncoderConfig.EncodeTime = zapcore.ISO8601TimeEncoder
-	logger, err := config.Build()
-
-	panicIf(err)
-
-	fmap := makeFunctionServiceMap(logger, 0)
-	fmap.assign(&fnMeta, backendURL)
-
-	httpTrigger := &fv1.HTTPTrigger{
-		ObjectMeta: metav1.ObjectMeta{
-			Name:            "xxx",
-			Namespace:       metav1.NamespaceDefault,
-			ResourceVersion: "1234",
-		},
-		Spec: fv1.HTTPTriggerSpec{
-			FunctionReference: fv1.FunctionReference{
-				Type: fv1.FunctionReferenceTypeFunctionName,
-			},
-		},
-	}
-
-	fh := &functionHandler{
-		logger: logger,
-		fmap:   fmap,
-		function: &fv1.Function{
-			ObjectMeta: metav1.ObjectMeta{Name: "foo", Namespace: metav1.NamespaceDefault},
-		},
-		tsRoundTripperParams: &tsRoundTripperParams{
-			timeout:         50 * time.Millisecond,
-			timeoutExponent: 2,
-			maxRetries:      10,
-		},
-		httpTrigger: httpTrigger,
-	}
-	functionHandlerServer := httptest.NewServer(http.HandlerFunc(fh.handler))
-	fhURL := functionHandlerServer.URL
-
-	testRequest(fhURL, testResponseString)
-}
->>>>>>> 7e7d9720
 
 func TestProxyErrorHandler(t *testing.T) {
 	config := zap.NewDevelopmentConfig()
