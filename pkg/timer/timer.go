--- conflicted
+++ resolved
@@ -56,17 +56,12 @@
 	return timer
 }
 
-<<<<<<< HEAD
 func (timer *Timer) newCron(t fv1.TimeTrigger, routerUrl string) *cron.Cron {
-	target := utils.UrlForFunction(t.Spec.FunctionReference.Name, t.Namespace) + t.Spec.Subpath
+	target := utils.UrlForFunction(t.Spec.Name, t.Namespace) + t.Spec.Subpath#
 
 	// create one publisher per-cron timer
 	timerPublisher := publisher.MakeWebhookPublisher(timer.logger, routerUrl)
 
-=======
-func (timer *Timer) newCron(t fv1.TimeTrigger) *cron.Cron {
-	target := utils.UrlForFunction(t.Spec.Name, t.Namespace) + t.Spec.Subpath
->>>>>>> b26e28e7
 	c := cron.New(
 		cron.WithParser(
 			cron.NewParser(
