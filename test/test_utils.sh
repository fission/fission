--- conflicted
+++ resolved
@@ -65,11 +65,7 @@
     gcloud_login
 
     gcloud docker -- push $image_tag
-<<<<<<< HEAD
-=======
-    popd
     travis_fold_end build_and_push_pre_upgrade_check_image
->>>>>>> c3177f9e
 }
 
 build_and_push_fission_bundle() {
@@ -81,11 +77,7 @@
     gcloud_login
 
     gcloud docker -- push $image_tag
-<<<<<<< HEAD
-=======
-    popd
     travis_fold_end build_and_push_fission_bundle
->>>>>>> c3177f9e
 }
 
 build_and_push_fetcher() {
@@ -97,11 +89,7 @@
     gcloud_login
 
     gcloud docker -- push $image_tag
-<<<<<<< HEAD
-=======
-    popd
     travis_fold_end build_and_push_fetcher
->>>>>>> c3177f9e
 }
 
 
@@ -114,11 +102,7 @@
     gcloud_login
 
     gcloud docker -- push $image_tag
-<<<<<<< HEAD
-=======
-    popd
     travis_fold_end build_and_push_builder
->>>>>>> c3177f9e
 }
 
 build_and_push_env_runtime() {
