/*
Copyright 2016 The Fission Authors.

Licensed under the Apache License, Version 2.0 (the "License");
you may not use this file except in compliance with the License.
You may obtain a copy of the License at

    http://www.apache.org/licenses/LICENSE-2.0

Unless required by applicable law or agreed to in writing, software
distributed under the License is distributed on an "AS IS" BASIS,
WITHOUT WARRANTIES OR CONDITIONS OF ANY KIND, either express or implied.
See the License for the specific language governing permissions and
limitations under the License.
*/

package fission

import (
	metav1 "k8s.io/apimachinery/pkg/apis/meta/v1"

	fv1 "github.com/fission/fission/pkg/apis/fission.io/v1"
)

type (
<<<<<<< HEAD
	//
	// Functions and packages
	//

	// ChecksumType specifies the checksum algorithm, such as
	// sha256, used for a checksum.
	ChecksumType string

	// Checksum of package contents when the contents are stored
	// outside the Package struct. Type is the checksum algorithm;
	// "sha256" is the only currently supported one. Sum is hex
	// encoded.
	Checksum struct {
		Type ChecksumType `json:"type,omitempty"`
		Sum  string       `json:"sum,omitempty"`
	}

	// ArchiveType is either literal or URL, indicating whether
	// the package is specified in the Archive struct or
	// externally.
	ArchiveType string

	// Package contains or references a collection of source or
	// binary files.
	Archive struct {
		// Type defines how the package is specified: literal or URL.
		Type ArchiveType `json:"type,omitempty"`

		// Literal contents of the package. Can be used for
		// encoding packages below TODO (256KB?) size.
		Literal []byte `json:"literal,omitempty"`

		// URL references a package.
		URL string `json:"url,omitempty"`

		// Checksum ensures the integrity of packages
		// refereced by URL. Ignored for literals.
		Checksum Checksum `json:"checksum,omitempty"`
	}

	EnvironmentReference struct {
		Namespace string `json:"namespace"`
		Name      string `json:"name"`
	}

	SecretReference struct {
		Namespace string `json:"namespace"`
		Name      string `json:"name"`
	}

	ConfigMapReference struct {
		Namespace string `json:"namespace"`
		Name      string `json:"name"`
	}

	BuildStatus string

	PackageSpec struct {
		Environment  EnvironmentReference `json:"environment"`
		Source       Archive              `json:"source,omitempty"`
		Deployment   Archive              `json:"deployment,omitempty"`
		BuildCommand string               `json:"buildcmd,omitempty"`
		// In the future, we can have a debug build here too
	}
	PackageStatus struct {
		BuildStatus BuildStatus `json:"buildstatus,omitempty"`
		BuildLog    string      `json:"buildlog,omitempty"` // output of the build (errors etc)
	}

	PackageRef struct {
		Namespace string `json:"namespace"`
		Name      string `json:"name"`

		// Including resource version in the reference forces the function to be updated on
		// package update, making it possible to cache the function based on its metadata.
		ResourceVersion string `json:"resourceversion,omitempty"`
	}

	FunctionPackageRef struct {
		PackageRef PackageRef `json:"packageref"`

		// FunctionName specifies a specific function within the package. This allows
		// functions to share packages, by having different functions within the same
		// package.
		//
		// Fission itself does not interpret this path. It is passed verbatim to
		// build and runtime environments.
		//
		// This is optional: if unspecified, the environment has a default name.
		FunctionName string `json:"functionName,omitempty"`
	}

	//ExecutorType is the primary executor for an environment
	ExecutorType string

	//StrategyType is the strategy to be used for function execution
	StrategyType string

	// FunctionSpec describes the contents of the function.
	FunctionSpec struct {
		// Environment is the build and runtime environment that this function is
		// associated with. An Environment with this name should exist, otherwise the
		// function cannot be invoked.
		Environment EnvironmentReference `json:"environment"`

		// Reference to a package containing deployment and optionally the source
		Package FunctionPackageRef `json:"package"`

		Secrets    []SecretReference    `json:"secrets"`
		ConfigMaps []ConfigMapReference `json:"configmaps"`

		// cpu and memory resources as per K8S standards
		Resources apiv1.ResourceRequirements `json:"resources"`

		// InvokeStrategy is a set of controls which affect how function executes
		InvokeStrategy InvokeStrategy
	}

	/*InvokeStrategy is a set of controls over how the function executes.
	It affects the performance and resource usage of the function.

	An InvokeStategy is of one of two types: ExecutionStrategy, which controls low-level
	parameters such as which ExecutorType to use, when to autoscale, minimum and maximum
	number of running instances, etc. A higher-level AbstractInvokeStrategy will also be
	supported; this strategy would specify the target request rate of the function,
	the target latency statistics, and the target cost (in terms of compute resources).
	*/
	InvokeStrategy struct {
		ExecutionStrategy ExecutionStrategy
		StrategyType      StrategyType
	}

	/*ExecutionStrategy specifies low-level parameters for function execution,
	such as the number of instances.

	MinScale affects the cold start behaviour for a function. If MinScale is 0 then the
	deployment is created on first invocation of function and is good for requests of
	asynchronous nature. If MinScale is greater than 0 then MinScale number of pods are
	created at the time of creation of function. This ensures faster response during first
	invocation at the cost of consuming resources.

	MaxScale is the maximum number of pods that function will scale to based on TargetCPUPercent
	and resources allocated to the function pod.
	*/
	ExecutionStrategy struct {
		ExecutorType     ExecutorType
		MinScale         int
		MaxScale         int
		TargetCPUPercent int
	}

	FunctionReferenceType string

	FunctionReference struct {
		// Type indicates whether this function reference is by name or selector. For now,
		// the only supported reference type is by name.  Future reference types:
		//   * Function by label or annotation
		//   * Branch or tag of a versioned function
		//   * A "rolling upgrade" from one version of a function to another
		Type FunctionReferenceType `json:"type"`

		// Name of the function.
		Name string `json:"name"`
	}

	//
	// Environments
	//

	Runtime struct {
		// Image for containing the language runtime.
		Image string `json:"image"`

		// LoadEndpointPort defines the port on which the
		// server listens for function load
		// requests. Optional; default 8888.
		LoadEndpointPort int32 `json:"loadendpointport"`

		// LoadEndpointPath defines the relative URL on which
		// the server listens for function load
		// requests. Optional; default "/specialize".
		LoadEndpointPath string `json:"loadendpointpath"`

		// FunctionEndpointPort defines the port on which the
		// server listens for function requests. Optional;
		// default 8888.
		FunctionEndpointPort int32 `json:"functionendpointport"`

		// Container allows the modification of the deployed runtime
		// container using the Kubernetes Container spec. Fission overrides
		// the following fields:
		// - Name
		// - Image; set to the Runtime.Image
		// - TerminationMessagePath
		// - ImagePullPolicy
		// (optional)
		Container *apiv1.Container `json:"container,omitempty"`
	}
	Builder struct {
		// Image for containing the language runtime.
		Image string `json:"image,omitempty"`

		// (Optional) Default build command to run for this build environment.
		Command string `json:"command,omitempty"`

		// Container allows the modification of the deployed builder
		// container using the Kubernetes Container spec. Fission overrides
		// the following fields:
		// - Name
		// - Image; set to the Builder.Image
		// - Command; set to the Builder.Command
		// - TerminationMessagePath
		// - ImagePullPolicy
		// - ReadinessProbe
		// (optional)
		Container *apiv1.Container `json:"container,omitempty"`
	}
	EnvironmentSpec struct {
		// Environment API version
		Version int `json:"version"`

		// Runtime container image etc.; required
		Runtime Runtime `json:"runtime"`

		// Optional
		Builder Builder `json:"builder"`

		// Optional, but strongly encouraged. Used to populate
		// links from UI, CLI, etc.
		DocumentationURL string `json:"documentationurl,omitempty"`

		// Optional, defaults to 'AllowedFunctionsPerContainerSingle'
		AllowedFunctionsPerContainer AllowedFunctionsPerContainer `json:"allowedFunctionsPerContainer,omitempty"`

		// Optional, defaults to 'false'
		AllowAccessToExternalNetwork bool `json:"allowAccessToExternalNetwork,omitempty"`

		// Request and limit resources for the environment
		Resources apiv1.ResourceRequirements `json:"resources"`

		// The initial pool size for environment
		Poolsize int `json:"poolsize,omitempty"`

		// The grace time for pod to perform connection draining before termination. The unit is in seconds.
		// Optional, defaults to 360 seconds
		TerminationGracePeriod int64

		// ExtractArchive flag controls whether the runtime environment gets an archive file or a
		// directory of files
		ExtractArchive bool `json:"extractarchive"`
	}

	AllowedFunctionsPerContainer string

	//
	// Triggers
	//

	HTTPTriggerSpec struct {
		Host              string            `json:"host"`
		RelativeURL       string            `json:"relativeurl"`
		Method            string            `json:"method"`
		FunctionReference FunctionReference `json:"functionref"`
	}

	KubernetesWatchTriggerSpec struct {
		Namespace         string            `json:"namespace"`
		Type              string            `json:"type"`
		LabelSelector     map[string]string `json:"labelselector"`
		FunctionReference FunctionReference `json:"functionref"`
	}

	MessageQueueType string

	// MessageQueueTriggerSpec defines a binding from a topic in a
	// message queue to a function.
	MessageQueueTriggerSpec struct {
		FunctionReference FunctionReference `json:"functionref"`
		MessageQueueType  MessageQueueType  `json:"messageQueueType"`
		Topic             string            `json:"topic"`
		ResponseTopic     string            `json:"respTopic,omitempty"`
		ContentType       string            `json:"contentType"`
	}

	// TimeTrigger invokes the specific function at a time or
	// times specified by a cron string.
	TimeTriggerSpec struct {
		Cron              string `json:"cron"`
		FunctionReference `json:"functionref"`
	}
=======
	ChecksumType                 = fv1.ChecksumType
	Checksum                     = fv1.Checksum
	ArchiveType                  = fv1.ArchiveType
	Archive                      = fv1.Archive
	EnvironmentReference         = fv1.EnvironmentReference
	SecretReference              = fv1.SecretReference
	ConfigMapReference           = fv1.ConfigMapReference
	BuildStatus                  = fv1.BuildStatus
	PackageSpec                  = fv1.PackageSpec
	PackageStatus                = fv1.PackageStatus
	PackageRef                   = fv1.PackageRef
	FunctionPackageRef           = fv1.FunctionPackageRef
	ExecutorType                 = fv1.ExecutorType
	StrategyType                 = fv1.StrategyType
	FunctionSpec                 = fv1.FunctionSpec
	InvokeStrategy               = fv1.InvokeStrategy
	ExecutionStrategy            = fv1.ExecutionStrategy
	FunctionReferenceType        = fv1.FunctionReferenceType
	FunctionReference            = fv1.FunctionReference
	Runtime                      = fv1.Runtime
	Builder                      = fv1.Builder
	EnvironmentSpec              = fv1.EnvironmentSpec
	AllowedFunctionsPerContainer = fv1.AllowedFunctionsPerContainer
	HTTPTriggerSpec              = fv1.HTTPTriggerSpec
	KubernetesWatchTriggerSpec   = fv1.KubernetesWatchTriggerSpec
	MessageQueueType             = fv1.MessageQueueType
	MessageQueueTriggerSpec      = fv1.MessageQueueTriggerSpec
	TimeTriggerSpec              = fv1.TimeTriggerSpec
)
>>>>>>> ddff7100

type (
	// Errors returned by the Fission API.
	Error struct {
		Code    errorCode `json:"code"`
		Message string    `json:"message"`
	}

	errorCode int
)

//
// Fission-Environment interface. The following types are not
// exposed in the Fission API, but rather used by Fission to
// talk to environments.
//
type (
	FunctionLoadRequest struct {
		// FilePath is an absolute filesystem path to the
		// function. What exactly is stored here is
		// env-specific. Optional.
		FilePath string `json:"filepath"`

		// FunctionName has an environment-specific meaning;
		// usually, it defines a function within a module
		// containing multiple functions. Optional; default is
		// environment-specific.
		FunctionName string `json:"functionName"`

		// URL to expose this function at. Optional; defaults
		// to "/".
		URL string `json:"url"`

		// Metatdata
		FunctionMetadata *metav1.ObjectMeta
	}
)

const EXECUTOR_INSTANCEID_LABEL = fv1.EXECUTOR_INSTANCEID_LABEL
const POOLMGR_INSTANCEID_LABEL = fv1.POOLMGR_INSTANCEID_LABEL

const (
	ChecksumTypeSHA256 = fv1.ChecksumTypeSHA256
)

const (
	// ArchiveTypeLiteral means the package contents are specified in the Literal field of
	// resource itself.
	ArchiveTypeLiteral = fv1.ArchiveTypeLiteral

	// ArchiveTypeUrl means the package contents are at the specified URL.
	ArchiveTypeUrl = fv1.ArchiveTypeUrl
)

const (
	BuildStatusPending   = fv1.BuildStatusPending
	BuildStatusRunning   = fv1.BuildStatusRunning
	BuildStatusSucceeded = fv1.BuildStatusSucceeded
	BuildStatusFailed    = fv1.BuildStatusFailed
	BuildStatusNone      = fv1.BuildStatusNone
)

const (
	AllowedFunctionsPerContainerSingle   = fv1.AllowedFunctionsPerContainerSingle
	AllowedFunctionsPerContainerInfinite = fv1.AllowedFunctionsPerContainerInfinite
)

const (
	ExecutorTypePoolmgr   = fv1.ExecutorTypePoolmgr
	ExecutorTypeNewdeploy = fv1.ExecutorTypeNewdeploy
)

const (
	StrategyTypeExecution = fv1.StrategyTypeExecution
)

const (
	SharedVolumeUserfunc   = fv1.SharedVolumeUserfunc
	SharedVolumePackages   = fv1.SharedVolumePackages
	SharedVolumeSecrets    = fv1.SharedVolumeSecrets
	SharedVolumeConfigmaps = fv1.SharedVolumeConfigmaps
)

const (
	MessageQueueTypeNats = fv1.MessageQueueTypeNats
	MessageQueueTypeASQ  = fv1.MessageQueueTypeASQ
)

const (
	// FunctionReferenceFunctionName means that the function
	// reference is simply by function name.
	FunctionReferenceTypeFunctionName = fv1.FunctionReferenceTypeFunctionName

	// Other function reference types we'd like to support:
	//   Versioned function, latest version
	//   Versioned function. by semver "latest compatible"
	//   Set of function references (recursively), by percentage of traffic
)

const (
	ErrorInternal = iota

	ErrorNotAuthorized
	ErrorNotFound
	ErrorNameExists
	ErrorInvalidArgument
	ErrorNoSpace
	ErrorNotImplmented
	ErrorChecksumFail
	ErrorSizeLimitExceeded
)

// must match order and len of the above const
var errorDescriptions = []string{
	"Internal error",
	"Not authorized",
	"Resource not found",
	"Resource exists",
	"Invalid argument",
	"No space",
	"Not implemented",
	"Checksum verification failed",
	"Size limit exceeded",
}

const (
	ArchiveLiteralSizeLimit int64 = 256 * 1024
)

const (
	FissionBuilderSA = "fission-builder"
	FissionFetcherSA = "fission-fetcher"

	SecretConfigMapGetterCR = "secret-configmap-getter"
	SecretConfigMapGetterRB = "secret-configmap-getter-binding"

	PackageGetterCR = "package-getter"
	PackageGetterRB = "package-getter-binding"

	ClusterRole = "ClusterRole"
)<|MERGE_RESOLUTION|>--- conflicted
+++ resolved
@@ -23,298 +23,6 @@
 )
 
 type (
-<<<<<<< HEAD
-	//
-	// Functions and packages
-	//
-
-	// ChecksumType specifies the checksum algorithm, such as
-	// sha256, used for a checksum.
-	ChecksumType string
-
-	// Checksum of package contents when the contents are stored
-	// outside the Package struct. Type is the checksum algorithm;
-	// "sha256" is the only currently supported one. Sum is hex
-	// encoded.
-	Checksum struct {
-		Type ChecksumType `json:"type,omitempty"`
-		Sum  string       `json:"sum,omitempty"`
-	}
-
-	// ArchiveType is either literal or URL, indicating whether
-	// the package is specified in the Archive struct or
-	// externally.
-	ArchiveType string
-
-	// Package contains or references a collection of source or
-	// binary files.
-	Archive struct {
-		// Type defines how the package is specified: literal or URL.
-		Type ArchiveType `json:"type,omitempty"`
-
-		// Literal contents of the package. Can be used for
-		// encoding packages below TODO (256KB?) size.
-		Literal []byte `json:"literal,omitempty"`
-
-		// URL references a package.
-		URL string `json:"url,omitempty"`
-
-		// Checksum ensures the integrity of packages
-		// refereced by URL. Ignored for literals.
-		Checksum Checksum `json:"checksum,omitempty"`
-	}
-
-	EnvironmentReference struct {
-		Namespace string `json:"namespace"`
-		Name      string `json:"name"`
-	}
-
-	SecretReference struct {
-		Namespace string `json:"namespace"`
-		Name      string `json:"name"`
-	}
-
-	ConfigMapReference struct {
-		Namespace string `json:"namespace"`
-		Name      string `json:"name"`
-	}
-
-	BuildStatus string
-
-	PackageSpec struct {
-		Environment  EnvironmentReference `json:"environment"`
-		Source       Archive              `json:"source,omitempty"`
-		Deployment   Archive              `json:"deployment,omitempty"`
-		BuildCommand string               `json:"buildcmd,omitempty"`
-		// In the future, we can have a debug build here too
-	}
-	PackageStatus struct {
-		BuildStatus BuildStatus `json:"buildstatus,omitempty"`
-		BuildLog    string      `json:"buildlog,omitempty"` // output of the build (errors etc)
-	}
-
-	PackageRef struct {
-		Namespace string `json:"namespace"`
-		Name      string `json:"name"`
-
-		// Including resource version in the reference forces the function to be updated on
-		// package update, making it possible to cache the function based on its metadata.
-		ResourceVersion string `json:"resourceversion,omitempty"`
-	}
-
-	FunctionPackageRef struct {
-		PackageRef PackageRef `json:"packageref"`
-
-		// FunctionName specifies a specific function within the package. This allows
-		// functions to share packages, by having different functions within the same
-		// package.
-		//
-		// Fission itself does not interpret this path. It is passed verbatim to
-		// build and runtime environments.
-		//
-		// This is optional: if unspecified, the environment has a default name.
-		FunctionName string `json:"functionName,omitempty"`
-	}
-
-	//ExecutorType is the primary executor for an environment
-	ExecutorType string
-
-	//StrategyType is the strategy to be used for function execution
-	StrategyType string
-
-	// FunctionSpec describes the contents of the function.
-	FunctionSpec struct {
-		// Environment is the build and runtime environment that this function is
-		// associated with. An Environment with this name should exist, otherwise the
-		// function cannot be invoked.
-		Environment EnvironmentReference `json:"environment"`
-
-		// Reference to a package containing deployment and optionally the source
-		Package FunctionPackageRef `json:"package"`
-
-		Secrets    []SecretReference    `json:"secrets"`
-		ConfigMaps []ConfigMapReference `json:"configmaps"`
-
-		// cpu and memory resources as per K8S standards
-		Resources apiv1.ResourceRequirements `json:"resources"`
-
-		// InvokeStrategy is a set of controls which affect how function executes
-		InvokeStrategy InvokeStrategy
-	}
-
-	/*InvokeStrategy is a set of controls over how the function executes.
-	It affects the performance and resource usage of the function.
-
-	An InvokeStategy is of one of two types: ExecutionStrategy, which controls low-level
-	parameters such as which ExecutorType to use, when to autoscale, minimum and maximum
-	number of running instances, etc. A higher-level AbstractInvokeStrategy will also be
-	supported; this strategy would specify the target request rate of the function,
-	the target latency statistics, and the target cost (in terms of compute resources).
-	*/
-	InvokeStrategy struct {
-		ExecutionStrategy ExecutionStrategy
-		StrategyType      StrategyType
-	}
-
-	/*ExecutionStrategy specifies low-level parameters for function execution,
-	such as the number of instances.
-
-	MinScale affects the cold start behaviour for a function. If MinScale is 0 then the
-	deployment is created on first invocation of function and is good for requests of
-	asynchronous nature. If MinScale is greater than 0 then MinScale number of pods are
-	created at the time of creation of function. This ensures faster response during first
-	invocation at the cost of consuming resources.
-
-	MaxScale is the maximum number of pods that function will scale to based on TargetCPUPercent
-	and resources allocated to the function pod.
-	*/
-	ExecutionStrategy struct {
-		ExecutorType     ExecutorType
-		MinScale         int
-		MaxScale         int
-		TargetCPUPercent int
-	}
-
-	FunctionReferenceType string
-
-	FunctionReference struct {
-		// Type indicates whether this function reference is by name or selector. For now,
-		// the only supported reference type is by name.  Future reference types:
-		//   * Function by label or annotation
-		//   * Branch or tag of a versioned function
-		//   * A "rolling upgrade" from one version of a function to another
-		Type FunctionReferenceType `json:"type"`
-
-		// Name of the function.
-		Name string `json:"name"`
-	}
-
-	//
-	// Environments
-	//
-
-	Runtime struct {
-		// Image for containing the language runtime.
-		Image string `json:"image"`
-
-		// LoadEndpointPort defines the port on which the
-		// server listens for function load
-		// requests. Optional; default 8888.
-		LoadEndpointPort int32 `json:"loadendpointport"`
-
-		// LoadEndpointPath defines the relative URL on which
-		// the server listens for function load
-		// requests. Optional; default "/specialize".
-		LoadEndpointPath string `json:"loadendpointpath"`
-
-		// FunctionEndpointPort defines the port on which the
-		// server listens for function requests. Optional;
-		// default 8888.
-		FunctionEndpointPort int32 `json:"functionendpointport"`
-
-		// Container allows the modification of the deployed runtime
-		// container using the Kubernetes Container spec. Fission overrides
-		// the following fields:
-		// - Name
-		// - Image; set to the Runtime.Image
-		// - TerminationMessagePath
-		// - ImagePullPolicy
-		// (optional)
-		Container *apiv1.Container `json:"container,omitempty"`
-	}
-	Builder struct {
-		// Image for containing the language runtime.
-		Image string `json:"image,omitempty"`
-
-		// (Optional) Default build command to run for this build environment.
-		Command string `json:"command,omitempty"`
-
-		// Container allows the modification of the deployed builder
-		// container using the Kubernetes Container spec. Fission overrides
-		// the following fields:
-		// - Name
-		// - Image; set to the Builder.Image
-		// - Command; set to the Builder.Command
-		// - TerminationMessagePath
-		// - ImagePullPolicy
-		// - ReadinessProbe
-		// (optional)
-		Container *apiv1.Container `json:"container,omitempty"`
-	}
-	EnvironmentSpec struct {
-		// Environment API version
-		Version int `json:"version"`
-
-		// Runtime container image etc.; required
-		Runtime Runtime `json:"runtime"`
-
-		// Optional
-		Builder Builder `json:"builder"`
-
-		// Optional, but strongly encouraged. Used to populate
-		// links from UI, CLI, etc.
-		DocumentationURL string `json:"documentationurl,omitempty"`
-
-		// Optional, defaults to 'AllowedFunctionsPerContainerSingle'
-		AllowedFunctionsPerContainer AllowedFunctionsPerContainer `json:"allowedFunctionsPerContainer,omitempty"`
-
-		// Optional, defaults to 'false'
-		AllowAccessToExternalNetwork bool `json:"allowAccessToExternalNetwork,omitempty"`
-
-		// Request and limit resources for the environment
-		Resources apiv1.ResourceRequirements `json:"resources"`
-
-		// The initial pool size for environment
-		Poolsize int `json:"poolsize,omitempty"`
-
-		// The grace time for pod to perform connection draining before termination. The unit is in seconds.
-		// Optional, defaults to 360 seconds
-		TerminationGracePeriod int64
-
-		// ExtractArchive flag controls whether the runtime environment gets an archive file or a
-		// directory of files
-		ExtractArchive bool `json:"extractarchive"`
-	}
-
-	AllowedFunctionsPerContainer string
-
-	//
-	// Triggers
-	//
-
-	HTTPTriggerSpec struct {
-		Host              string            `json:"host"`
-		RelativeURL       string            `json:"relativeurl"`
-		Method            string            `json:"method"`
-		FunctionReference FunctionReference `json:"functionref"`
-	}
-
-	KubernetesWatchTriggerSpec struct {
-		Namespace         string            `json:"namespace"`
-		Type              string            `json:"type"`
-		LabelSelector     map[string]string `json:"labelselector"`
-		FunctionReference FunctionReference `json:"functionref"`
-	}
-
-	MessageQueueType string
-
-	// MessageQueueTriggerSpec defines a binding from a topic in a
-	// message queue to a function.
-	MessageQueueTriggerSpec struct {
-		FunctionReference FunctionReference `json:"functionref"`
-		MessageQueueType  MessageQueueType  `json:"messageQueueType"`
-		Topic             string            `json:"topic"`
-		ResponseTopic     string            `json:"respTopic,omitempty"`
-		ContentType       string            `json:"contentType"`
-	}
-
-	// TimeTrigger invokes the specific function at a time or
-	// times specified by a cron string.
-	TimeTriggerSpec struct {
-		Cron              string `json:"cron"`
-		FunctionReference `json:"functionref"`
-	}
-=======
 	ChecksumType                 = fv1.ChecksumType
 	Checksum                     = fv1.Checksum
 	ArchiveType                  = fv1.ArchiveType
@@ -344,7 +52,6 @@
 	MessageQueueTriggerSpec      = fv1.MessageQueueTriggerSpec
 	TimeTriggerSpec              = fv1.TimeTriggerSpec
 )
->>>>>>> ddff7100
 
 type (
 	// Errors returned by the Fission API.
