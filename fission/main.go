/*
Copyright 2016 The Fission Authors.

Licensed under the Apache License, Version 2.0 (the "License");
you may not use this file except in compliance with the License.
You may obtain a copy of the License at

    http://www.apache.org/licenses/LICENSE-2.0

Unless required by applicable law or agreed to in writing, software
distributed under the License is distributed on an "AS IS" BASIS,
WITHOUT WARRANTIES OR CONDITIONS OF ANY KIND, either express or implied.
See the License for the specific language governing permissions and
limitations under the License.
*/

package main

import (
	"fmt"
<<<<<<< HEAD
	"github.com/fission/fission"
	"github.com/fission/fission/fission/log"
	"github.com/fission/fission/fission/sdk"
	"github.com/urfave/cli"
	metav1 "k8s.io/apimachinery/pkg/apis/meta/v1"
	"os"
=======
	"os"
	"path/filepath"
	"strings"

	"github.com/ghodss/yaml"
	"github.com/urfave/cli"
	metav1 "k8s.io/apimachinery/pkg/apis/meta/v1"

	"github.com/fission/fission"
	"github.com/fission/fission/fission/log"
	"github.com/fission/fission/fission/plugin"
	"github.com/fission/fission/fission/portforward"
>>>>>>> f8535be7
)

func cliHook(c *cli.Context) error {
	log.Verbosity = c.Int("verbosity")
	log.Verbosef(2, "Verbosity = 2")
	log.IsCliRun = true
	return nil
}

func main() {
	app := cli.NewApp()
	app.Name = "fission"
	app.Usage = "Serverless functions for Kubernetes"
	app.Version = fission.Version
<<<<<<< HEAD

	cli.VersionPrinter = func(c *cli.Context) {
		clientVer := fission.BuildInfo().String()
		fmt.Printf("Client Version: %v\n", clientVer)
		serverInfo, err := sdk.GetClient(sdk.GetServerUrl()).ServerInfo()
		if err != nil {
			fmt.Printf("Error getting Fission API version: %v", err)
		} else {
			serverVer := serverInfo.Build.String()
			fmt.Printf("Server Version: %v\n", serverVer)
=======
	cli.VersionPrinter = versionPrinter
	app.CustomAppHelpTemplate = helpTemplate
	app.ExtraInfo = func() map[string]string {
		info := map[string]string{}
		for _, pmd := range plugin.FindAll() {
			names := strings.Join(append([]string{pmd.Name}, pmd.Aliases...), ", ")
			info[names] = pmd.Usage
>>>>>>> f8535be7
		}
		return info
	}

	app.Flags = []cli.Flag{
		cli.StringFlag{Name: "server", Value: "", Usage: "Fission server URL"},
		cli.IntFlag{Name: "verbosity", Value: 1, Usage: "CLI verbosity (0 is quiet, 1 is the default, 2 is verbose.)"},
	}

	// all resource create commands accept --spec
	specSaveFlag := cli.BoolFlag{Name: "spec", Usage: "Save to the spec directory instead of creating on cluster"}

	// namespace reference for all objects
	fnNamespaceFlag := cli.StringFlag{Name: "fnNamespace, fns", Value: metav1.NamespaceDefault, Usage: "Namespace for function object"}
	envNamespaceFlag := cli.StringFlag{Name: "envNamespace, envns", Value: metav1.NamespaceDefault, Usage: "Namespace for environment object"}
	pkgNamespaceFlag := cli.StringFlag{Name: "pkgNamespace, pkgns", Value: metav1.NamespaceDefault, Usage: "Namespace for package object"}
	triggerNamespaceFlag := cli.StringFlag{Name: "triggerNamespace, triggerns", Value: metav1.NamespaceDefault, Usage: "Namespace for trigger object"}
	recorderNamespaceFlag := cli.StringFlag{Name: "recorderNamespace, recorderns", Value: metav1.NamespaceDefault, Usage: "Namespace for recorder object"}

	// trigger method and url flags (used in function and route CLIs)
	htMethodFlag := cli.StringFlag{Name: "method", Value: "GET", Usage: "HTTP Method: GET|POST|PUT|DELETE|HEAD"}
	htUrlFlag := cli.StringFlag{Name: "url", Usage: "URL pattern (See gorilla/mux supported patterns)"}

	// Resource & scale related flags (Used in env and function)
	minCpu := cli.StringFlag{Name: "mincpu", Usage: "Minimum CPU to be assigned to pod (In millicore, minimum 1)"}
	maxCpu := cli.StringFlag{Name: "maxcpu", Usage: "Maximum CPU to be assigned to pod (In millicore, minimum 1)"}
	minMem := cli.StringFlag{Name: "minmemory", Usage: "Minimum memory to be assigned to pod (In megabyte)"}
	maxMem := cli.StringFlag{Name: "maxmemory", Usage: "Maximum memory to be assigned to pod (In megabyte)"}
	minScale := cli.StringFlag{Name: "minscale", Usage: "Minimum number of pods (Uses resource inputs to configure HPA)"}
	maxScale := cli.StringFlag{Name: "maxscale", Usage: "Maximum number of pods (Uses resource inputs to configure HPA)"}
	targetcpu := cli.IntFlag{Name: "targetcpu", Value: 80, Usage: "Target average CPU usage percentage across pods for scaling"}

	// functions
	fnNameFlag := cli.StringFlag{Name: "name", Usage: "function name"}
	fnEnvNameFlag := cli.StringFlag{Name: "env", Usage: "environment name for function"}
	fnCodeFlag := cli.StringFlag{Name: "code", Usage: "local path or URL for source code"}
	fnDeployArchiveFlag := cli.StringFlag{Name: "deployarchive, deploy", Usage: "local path or URL for deployment archive"}
	fnSrcArchiveFlag := cli.StringFlag{Name: "sourcearchive, src", Usage: "local path or URL for source archive"}
	fnPkgNameFlag := cli.StringFlag{Name: "pkgname, pkg", Usage: "Name of the existing package (--deployarchive and --sourcearchive and --env will be ignored), should be in the same namespace as the function"}
	fnPodFlag := cli.StringFlag{Name: "pod", Usage: "function pod name, optional (use latest if unspecified)"}
	fnFollowFlag := cli.BoolFlag{Name: "follow, f", Usage: "specify if the logs should be streamed"}
	fnDetailFlag := cli.BoolFlag{Name: "detail, d", Usage: "display detailed information"}
	fnLogDBTypeFlag := cli.StringFlag{Name: "dbtype", Usage: "log database type, e.g. influxdb (currently only influxdb is supported)"}
	fnBodyFlag := cli.StringFlag{Name: "body, b", Usage: "request body"}
	fnHeaderFlag := cli.StringSliceFlag{Name: "header, H", Usage: "request headers"}
	fnQueryFlag := cli.StringSliceFlag{Name: "query, q", Usage: "request query parameters: -q key1=value1 -q key2=value2"}
	fnEntryPointFlag := cli.StringFlag{Name: "entrypoint", Usage: "entry point for environment v2 to load with"}
	fnBuildCmdFlag := cli.StringFlag{Name: "buildcmd", Usage: "build command for builder to run with"}
	fnSecretFlag := cli.StringFlag{Name: "secret", Usage: "function access to secret, should be present in the same namespace as the function"}
	fnCfgMapFlag := cli.StringFlag{Name: "configmap", Usage: "function access to configmap, should be present in the same namespace as the function"}
	fnLogCountFlag := cli.StringFlag{Name: "recordcount", Usage: "the n most recent log records"}
	fnForceFlag := cli.BoolFlag{Name: "force", Usage: "Force update a package even if it is used by one or more functions"}
	fnExecutorTypeFlag := cli.StringFlag{Name: "executortype", Usage: "Executor type for execution; one of 'poolmgr', 'newdeploy' defaults to 'poolmgr'"}

	fnSubcommands := []cli.Command{
		{Name: "create", Usage: "Create new function (and optionally, an HTTP route to it)", Flags: []cli.Flag{fnNameFlag, fnNamespaceFlag, fnEnvNameFlag, envNamespaceFlag, specSaveFlag, fnCodeFlag, fnSrcArchiveFlag, fnDeployArchiveFlag, fnEntryPointFlag, fnBuildCmdFlag, fnPkgNameFlag, htUrlFlag, htMethodFlag, minCpu, maxCpu, minMem, maxMem, minScale, maxScale, fnExecutorTypeFlag, targetcpu, fnCfgMapFlag, fnSecretFlag}, Action: fnCreate},
		{Name: "get", Usage: "Get function source code", Flags: []cli.Flag{fnNameFlag, fnNamespaceFlag}, Action: fnGet},
		{Name: "getmeta", Usage: "Get function metadata", Flags: []cli.Flag{fnNameFlag, fnNamespaceFlag}, Action: fnGetMeta},
		{Name: "update", Usage: "Update function source code", Flags: []cli.Flag{fnNameFlag, fnNamespaceFlag, fnEnvNameFlag, envNamespaceFlag, fnCodeFlag, fnSrcArchiveFlag, fnDeployArchiveFlag, fnEntryPointFlag, fnPkgNameFlag, pkgNamespaceFlag, fnBuildCmdFlag, fnForceFlag, minCpu, maxCpu, minMem, maxMem, minScale, maxScale, fnExecutorTypeFlag, targetcpu}, Action: fnUpdate},
		{Name: "delete", Usage: "Delete function", Flags: []cli.Flag{fnNameFlag, fnNamespaceFlag}, Action: fnDelete},
		// TODO : for fnList, i feel like it's nice to allow --fns all, to list functions across all namespaces for cluster admins, although, this is against ns isolation.
		// so, in the future, if we end up using kubeconfig in fission cli and enforcing rolebindings to be created for users by admins etc, we can add this option at the time.
		{Name: "list", Usage: "List all functions in a namespace if specified, else, list functions across all namespaces", Flags: []cli.Flag{fnNamespaceFlag}, Action: fnList},
		{Name: "logs", Usage: "Display function logs", Flags: []cli.Flag{fnNameFlag, fnNamespaceFlag, fnPodFlag, fnFollowFlag, fnDetailFlag, fnLogDBTypeFlag, fnLogCountFlag}, Action: fnLogs},
		{Name: "test", Usage: "Test a function", Flags: []cli.Flag{fnNameFlag, fnNamespaceFlag, fnEnvNameFlag, fnCodeFlag, fnSrcArchiveFlag, htMethodFlag, fnBodyFlag, fnHeaderFlag, fnQueryFlag}, Action: fnTest},
	}

	// httptriggers
	htNameFlag := cli.StringFlag{Name: "name", Usage: "HTTP Trigger name"}
	htFnNameFlag := cli.StringFlag{Name: "function", Usage: "Function name"}
	htHostFlag := cli.StringFlag{Name: "host", Usage: "FQDN of the network host for route"}
	htIngressFlag := cli.BoolFlag{Name: "createingress", Usage: "Creates ingress with same URL, defaults to false"}
	htSubcommands := []cli.Command{

		{Name: "create", Aliases: []string{"add"}, Usage: "Create HTTP trigger", Flags: []cli.Flag{htMethodFlag, htUrlFlag, htFnNameFlag, htHostFlag, htIngressFlag, fnNamespaceFlag, specSaveFlag}, Action: htCreate},
		{Name: "get", Usage: "Get HTTP trigger", Flags: []cli.Flag{htMethodFlag, htUrlFlag}, Action: htGet},
		{Name: "update", Usage: "Update HTTP trigger", Flags: []cli.Flag{htNameFlag, triggerNamespaceFlag, htFnNameFlag, htHostFlag, htIngressFlag}, Action: htUpdate},
		{Name: "delete", Usage: "Delete HTTP trigger", Flags: []cli.Flag{htNameFlag, triggerNamespaceFlag}, Action: htDelete},
		{Name: "list", Usage: "List HTTP triggers", Flags: []cli.Flag{triggerNamespaceFlag}, Action: htList},
	}

	// timetriggers
	ttNameFlag := cli.StringFlag{Name: "name", Usage: "Time Trigger name"}
	ttCronFlag := cli.StringFlag{Name: "cron", Usage: "Time trigger cron spec with each asterisk representing respectively second, minute, hour, the day of the month, month and day of the week. Also supports readable formats like '@every 5m', '@hourly'"}
	ttFnNameFlag := cli.StringFlag{Name: "function", Usage: "Function name"}
	ttRoundFlag := cli.IntFlag{Name: "round", Value: 1, Usage: "Get next N rounds of invocation time"}
	ttSubcommands := []cli.Command{
		{Name: "create", Aliases: []string{"add"}, Usage: "Create time trigger", Flags: []cli.Flag{ttNameFlag, ttFnNameFlag, fnNamespaceFlag, ttCronFlag, specSaveFlag}, Action: ttCreate},
		{Name: "get", Usage: "Get time trigger", Flags: []cli.Flag{triggerNamespaceFlag}, Action: ttGet},
		{Name: "update", Usage: "Update time trigger", Flags: []cli.Flag{ttNameFlag, triggerNamespaceFlag, ttCronFlag, ttFnNameFlag}, Action: ttUpdate},
		{Name: "delete", Usage: "Delete time trigger", Flags: []cli.Flag{ttNameFlag, triggerNamespaceFlag}, Action: ttDelete},
		{Name: "list", Usage: "List time triggers", Flags: []cli.Flag{triggerNamespaceFlag}, Action: ttList},
		{Name: "showschedule", Aliases: []string{"show"}, Usage: "Show schedule for cron spec", Flags: []cli.Flag{ttCronFlag, ttRoundFlag}, Action: ttTest},
	}

	// Message queue trigger
	mqtNameFlag := cli.StringFlag{Name: "name", Usage: "Message queue Trigger name"}
	mqtFnNameFlag := cli.StringFlag{Name: "function", Usage: "Function name"}
	mqtMQTypeFlag := cli.StringFlag{Name: "mqtype", Value: "nats-streaming", Usage: "Message queue type, e.g. nats-streaming, azure-storage-queue (optional)"}
	mqtTopicFlag := cli.StringFlag{Name: "topic", Usage: "Message queue Topic the trigger listens on"}
	mqtRespTopicFlag := cli.StringFlag{Name: "resptopic", Usage: "Topic that the function response is sent on (optional; response discarded if unspecified)"}
	mqtErrorTopicFlag := cli.StringFlag{Name: "errortopic", Usage: "Topic that the function error messages are sent to (optional; errors discarded if unspecified"}
	mqtMaxRetries := cli.IntFlag{Name: "maxretries", Value: 0, Usage: "Maximum number of times the function will be retried upon failure (optional; default is 0)"}
	mqtMsgContentType := cli.StringFlag{Name: "contenttype, c", Value: "application/json", Usage: "Content type of messages that publish to the topic (optional)"}
	mqtSubcommands := []cli.Command{
		{Name: "create", Aliases: []string{"add"}, Usage: "Create Message queue trigger", Flags: []cli.Flag{mqtNameFlag, mqtFnNameFlag, fnNamespaceFlag, mqtMQTypeFlag, mqtTopicFlag, mqtRespTopicFlag, mqtErrorTopicFlag, mqtMaxRetries, mqtMsgContentType, specSaveFlag}, Action: mqtCreate},
		{Name: "get", Usage: "Get message queue trigger", Flags: []cli.Flag{triggerNamespaceFlag}, Action: mqtGet},
		{Name: "update", Usage: "Update message queue trigger", Flags: []cli.Flag{mqtNameFlag, triggerNamespaceFlag, mqtTopicFlag, mqtRespTopicFlag, mqtErrorTopicFlag, mqtMaxRetries, mqtFnNameFlag, mqtMsgContentType}, Action: mqtUpdate},
		{Name: "delete", Usage: "Delete message queue trigger", Flags: []cli.Flag{mqtNameFlag, triggerNamespaceFlag}, Action: mqtDelete},
		{Name: "list", Usage: "List message queue triggers", Flags: []cli.Flag{mqtMQTypeFlag, triggerNamespaceFlag}, Action: mqtList},
	}

	// Recorders
	recNameFlag := cli.StringFlag{Name: "name", Usage: "Recorder name"}
	recFnFlag := cli.StringFlag{Name: "function", Usage: "Record Function name(s): --function=fnA"}
	recTriggersFlag := cli.StringSliceFlag{Name: "trigger", Usage: "Record Trigger name(s): --trigger=trigger1,trigger2,trigger3"}
	//recRetentionPolFlag := cli.StringFlag{Name: "retention", Usage: "Retention policy (number of days)"}
	//recEvictionPolFlag := cli.StringFlag{Name: "eviction", Usage: "Eviction policy (default LRU)"}
	recEnabled := cli.BoolFlag{Name: "enable", Usage: "Enable recorder"}
	recDisabled := cli.BoolFlag{Name: "disable", Usage: "Disable recorder"}
	recSubcommands := []cli.Command{
		{Name: "create", Aliases: []string{"add"}, Usage: "Create recorder", Flags: []cli.Flag{recNameFlag, recFnFlag, recTriggersFlag, specSaveFlag}, Action: recorderCreate},
		{Name: "get", Usage: "Get recorder", Flags: []cli.Flag{recNameFlag}, Action: recorderGet},
		{Name: "update", Usage: "Update recorder", Flags: []cli.Flag{recNameFlag, recFnFlag, recTriggersFlag, recEnabled, recDisabled}, Action: recorderUpdate},
		{Name: "delete", Usage: "Delete recorder", Flags: []cli.Flag{recNameFlag, recorderNamespaceFlag}, Action: recorderDelete},
		{Name: "list", Usage: "List recorders", Flags: []cli.Flag{}, Action: recorderList},
	}

	// View records
	filterTimeFrom := cli.StringFlag{Name: "from", Usage: "Filter records by time interval; specify start of interval"}
	filterTimeTo := cli.StringFlag{Name: "to", Usage: "Filter records by time interval; specify end of interval"}
	filterFunction := cli.StringFlag{Name: "function", Usage: "Filter records by function"}
	filterTrigger := cli.StringFlag{Name: "trigger", Usage: "Filter records by trigger"}
	verbosityFlag := cli.BoolFlag{Name: "v", Usage: "Toggle verbosity -- view more detailed requests/responses"}
	vvFlag := cli.BoolFlag{Name: "vv", Usage: "Toggle verbosity -- view raw requests/responses"}
	recViewSubcommands := []cli.Command{
		{Name: "view", Usage: "View existing records", Flags: []cli.Flag{filterTimeTo, filterTimeFrom, filterFunction, filterTrigger, verbosityFlag, vvFlag}, Action: recordsView},
	}

	// Replay records
	reqIDFlag := cli.StringFlag{Name: "reqUID", Usage: "Replay a particular request by providing the reqUID (to view reqUIDs, do 'fission records view')"}

	// environments
	envNameFlag := cli.StringFlag{Name: "name", Usage: "Environment name"}
	envPoolsizeFlag := cli.IntFlag{Name: "poolsize", Value: 3, Usage: "Size of the pool"}
	envImageFlag := cli.StringFlag{Name: "image", Usage: "Environment image URL"}
	envBuilderImageFlag := cli.StringFlag{Name: "builder", Usage: "Environment builder image URL (optional)"}
	envBuildCmdFlag := cli.StringFlag{Name: "buildcmd", Usage: "Build command for environment builder to build source package (optional)"}
	envKeepArchiveFlag := cli.BoolFlag{Name: "keeparchive", Usage: "Keep the archive instead of extracting it into a directory (optional, defaults to false)"}
	envExternalNetworkFlag := cli.BoolFlag{Name: "externalnetwork", Usage: "Allow environment access external network when istio feature enabled (optional, defaults to false)"}
	envTerminationGracePeriodFlag := cli.Int64Flag{Name: "graceperiod, period", Value: 360, Usage: "The grace time (in seconds) for pod to perform connection draining before termination (optional)"}
	envVersionFlag := cli.IntFlag{Name: "version", Value: 1, Usage: "Environment API version (1 means v1 interface)"}
	envSubcommands := []cli.Command{
		{Name: "create", Aliases: []string{"add"}, Usage: "Add an environment", Flags: []cli.Flag{envNameFlag, envNamespaceFlag, envPoolsizeFlag, envImageFlag, envBuilderImageFlag, envBuildCmdFlag, envKeepArchiveFlag, minCpu, maxCpu, minMem, maxMem, envVersionFlag, envExternalNetworkFlag, envTerminationGracePeriodFlag, specSaveFlag}, Action: envCreate},
		{Name: "get", Usage: "Get environment details", Flags: []cli.Flag{envNameFlag, envNamespaceFlag}, Action: envGet},
		{Name: "update", Usage: "Update environment", Flags: []cli.Flag{envNameFlag, envNamespaceFlag, envPoolsizeFlag, envImageFlag, envBuilderImageFlag, envBuildCmdFlag, envKeepArchiveFlag, minCpu, maxCpu, minMem, maxMem, envExternalNetworkFlag, envTerminationGracePeriodFlag}, Action: envUpdate},
		{Name: "delete", Usage: "Delete environment", Flags: []cli.Flag{envNameFlag, envNamespaceFlag}, Action: envDelete},
		{Name: "list", Usage: "List all environments", Flags: []cli.Flag{envNamespaceFlag}, Action: envList},
	}

	// watches
	wNameFlag := cli.StringFlag{Name: "name", Usage: "Watch name"}
	wFnNameFlag := cli.StringFlag{Name: "function", Usage: "Function name"}
	wNamespaceFlag := cli.StringFlag{Name: "ns", Usage: "Namespace of resource to watch"}
	wObjTypeFlag := cli.StringFlag{Name: "type", Usage: "Type of resource to watch (Pod, Service, etc.)"}
	wLabelsFlag := cli.StringFlag{Name: "labels", Usage: "Label selector of the form a=b,c=d"}
	wSubCommands := []cli.Command{
		{Name: "create", Aliases: []string{"add"}, Usage: "Create a watch", Flags: []cli.Flag{wFnNameFlag, fnNamespaceFlag, wNamespaceFlag, wObjTypeFlag, wLabelsFlag, specSaveFlag}, Action: wCreate},
		{Name: "get", Usage: "Get details about a watch", Flags: []cli.Flag{wNameFlag, triggerNamespaceFlag}, Action: wGet},
		// TODO add update flag when supported
		{Name: "delete", Usage: "Delete watch", Flags: []cli.Flag{wNameFlag, triggerNamespaceFlag}, Action: wDelete},
		{Name: "list", Usage: "List all watches", Flags: []cli.Flag{triggerNamespaceFlag}, Action: wList},
	}

	// packages
	pkgNameFlag := cli.StringFlag{Name: "name", Usage: "Package name"}
	pkgForceFlag := cli.BoolFlag{Name: "force, f", Usage: "Force update a package even if it is used by one or more functions"}
	pkgEnvironmentFlag := cli.StringFlag{Name: "env", Usage: "Environment name"}
	pkgSrcArchiveFlag := cli.StringFlag{Name: "sourcearchive, src", Usage: "Local path or URL for source archive"}
	pkgDeployArchiveFlag := cli.StringFlag{Name: "deployarchive, deploy", Usage: "Local path or URL for binary archive"}
	pkgBuildCmdFlag := cli.StringFlag{Name: "buildcmd", Usage: "Build command for builder to run with"}
	pkgOutputFlag := cli.StringFlag{Name: "output, o", Usage: "Output filename to save archive content"}
	pkgOrphanFlag := cli.BoolFlag{Name: "orphan", Usage: "orphan packages that are not referenced by any function"}
	pkgSubCommands := []cli.Command{
		{Name: "create", Usage: "Create new package", Flags: []cli.Flag{pkgNamespaceFlag, pkgEnvironmentFlag, envNamespaceFlag, pkgSrcArchiveFlag, pkgDeployArchiveFlag, pkgBuildCmdFlag}, Action: pkgCreate},
		{Name: "update", Usage: "Update package", Flags: []cli.Flag{pkgNameFlag, pkgNamespaceFlag, pkgEnvironmentFlag, envNamespaceFlag, pkgSrcArchiveFlag, pkgDeployArchiveFlag, pkgBuildCmdFlag, pkgForceFlag}, Action: pkgUpdate},
		{Name: "rebuild", Usage: "Rebuild a failed package", Flags: []cli.Flag{pkgNameFlag, pkgNamespaceFlag}, Action: pkgRebuild},
		{Name: "getsrc", Usage: "Get source archive content", Flags: []cli.Flag{pkgNameFlag, pkgNamespaceFlag, pkgOutputFlag}, Action: pkgSourceGet},
		{Name: "getdeploy", Usage: "Get deployment archive content", Flags: []cli.Flag{pkgNameFlag, pkgNamespaceFlag, pkgOutputFlag}, Action: pkgDeployGet},
		{Name: "info", Usage: "Show package information", Flags: []cli.Flag{pkgNameFlag, pkgNamespaceFlag}, Action: pkgInfo},
		{Name: "list", Usage: "List all packages", Flags: []cli.Flag{pkgOrphanFlag, pkgNamespaceFlag}, Action: pkgList},
		{Name: "delete", Usage: "Delete package", Flags: []cli.Flag{pkgNameFlag, pkgNamespaceFlag, pkgForceFlag, pkgOrphanFlag}, Action: pkgDelete},
	}

	// upgrades, data migrations
	upgradeFileFlag := cli.StringFlag{Name: "file", Usage: "JSON file containing all fission state"}
	upgradeSubCommands := []cli.Command{
		{Name: "dump", Usage: "Dump all state from a v0.1 fission installation", Flags: []cli.Flag{upgradeFileFlag}, Action: upgradeDumpState},
		{Name: "restore", Usage: "Restore state dumped from a v0.1 install into a v0.2+ install", Flags: []cli.Flag{upgradeFileFlag}, Action: upgradeRestoreState},
	}

	// specs
	specDirFlag := cli.StringFlag{Name: "specdir", Usage: "Directory to store specs, defaults to ./specs"}
	specNameFlag := cli.StringFlag{Name: "name", Usage: "(optional) Name for the app, applied to resources as a Kubernetes annotation"}
	specWaitFlag := cli.BoolFlag{Name: "wait", Usage: "Wait for package builds"}
	specWatchFlag := cli.BoolFlag{Name: "watch", Usage: "Watch local files for change, and re-apply specs as necessary"}
	specDeleteFlag := cli.BoolFlag{Name: "delete", Usage: "Allow apply to delete resources that no longer exist in the specification"}
	specSubCommands := []cli.Command{
		{Name: "init", Usage: "Create an initial declarative app specification", Flags: []cli.Flag{specDirFlag, specNameFlag}, Action: specInit},
		{Name: "validate", Usage: "Validate Fission app specification", Flags: []cli.Flag{specDirFlag}, Action: specValidate},
		{Name: "apply", Usage: "Create, update, or delete Fission resources from app specification", Flags: []cli.Flag{specDirFlag, specDeleteFlag, specWaitFlag, specWatchFlag}, Action: specApply},
		{Name: "destroy", Usage: "Delete all Fission resources in the app specification", Flags: []cli.Flag{specDirFlag}, Action: specDestroy},
		{Name: "helm", Usage: "Create a helm chart from the app specification", Flags: []cli.Flag{specDirFlag}, Action: specHelm},
	}

	app.Commands = []cli.Command{
		{Name: "function", Aliases: []string{"fn"}, Usage: "Create, update and manage functions", Subcommands: fnSubcommands},
		{Name: "httptrigger", Aliases: []string{"ht", "route"}, Usage: "Manage HTTP triggers (routes) for functions", Subcommands: htSubcommands},
		{Name: "timetrigger", Aliases: []string{"tt", "timer"}, Usage: "Manage Time triggers (timers) for functions", Subcommands: ttSubcommands},
		{Name: "mqtrigger", Aliases: []string{"mqt", "messagequeue"}, Usage: "Manage message queue triggers for functions", Subcommands: mqtSubcommands},
		{Name: "recorder", Usage: "Manage recorders for functions", Subcommands: recSubcommands, Hidden: true},
		{Name: "records", Usage: "View records with optional filters", Subcommands: recViewSubcommands, Hidden: true},
		{Name: "replay", Usage: "Replay records", Flags: []cli.Flag{reqIDFlag}, Action: replay},
		{Name: "environment", Aliases: []string{"env"}, Usage: "Manage environments", Subcommands: envSubcommands},
		{Name: "watch", Aliases: []string{"w"}, Usage: "Manage watches", Subcommands: wSubCommands},
		{Name: "package", Aliases: []string{"pkg"}, Usage: "Manage packages", Subcommands: pkgSubCommands},
		{Name: "spec", Aliases: []string{"specs"}, Usage: "Manage a declarative app specification", Subcommands: specSubCommands},
		{Name: "upgrade", Aliases: []string{}, Usage: "Upgrade tool from fission v0.1", Subcommands: upgradeSubCommands},
		cmdPlugin,
	}
	app.Before = cliHook
<<<<<<< HEAD
	err := app.Run(os.Args)
	if err != nil {
		logErrorAndExit(err)
	}
}
=======
	app.CommandNotFound = handleCommandNotFound
	app.Run(os.Args)
}

func handleCommandNotFound(ctx *cli.Context, subCommand string) {
	pmd, err := plugin.Find(subCommand)
	if err != nil {
		switch err {
		case plugin.ErrPluginNotFound:
			url, ok := plugin.SearchRegistries(subCommand)
			if !ok {
				log.Fatal("No help topic for '" + subCommand + "'")
			}
			log.Fatal(fmt.Sprintf(`Command '%v' is not installed.
It is available to download at '%v'.

To install it for your local Fission CLI:
1. Download the plugin binary for your OS from the URL
2. Ensure that the plugin binary is executable: chmod +x <binary>
2. Add the plugin binary to your $PATH: mv <binary> /usr/local/bin/fission-%v`, subCommand, url, subCommand))
		default:
			log.Fatal("Error occurred when invoking " + subCommand + ": " + err.Error())
		}
		os.Exit(1)
	}

	// Rebuild global arguments string (urfave/cli does not have an option to get the raw input of the global flags)
	var globalArgs []string
	for _, globalFlagName := range ctx.GlobalFlagNames() {
		val := fmt.Sprintf("%v", ctx.GlobalGeneric(globalFlagName))
		if len(val) > 0 {
			globalArgs = append(globalArgs, fmt.Sprintf("--%v", globalFlagName), val)
		}
	}
	args := append(globalArgs, ctx.Args().Tail()...)

	err = plugin.Exec(pmd, args)
	if err != nil {
		os.Exit(1)
	}
}

// Versions is a container of versions of the client (and its plugins) and server (and its plugins).
type Versions struct {
	Client map[string]fission.BuildMeta `json:"client"`
	Server map[string]fission.BuildMeta `json:"server"`
}

func versionPrinter(_ *cli.Context) {
	serverInfo, err := getClient(getServerUrl()).ServerInfo()
	if err != nil {
		log.Warn(fmt.Sprintf("Error getting Fission API version: %v", err))
	}

	// Fetch client versions
	versions := Versions{
		Client: map[string]fission.BuildMeta{
			"fission/core": fission.BuildInfo(),
		},
	}
	for _, pmd := range plugin.FindAll() {
		versions.Client[pmd.Name] = fission.BuildMeta{
			Version: pmd.Version,
		}
	}

	// Fetch server versions
	versions.Server = map[string]fission.BuildMeta{
		"fission/core": serverInfo.Build,
	}
	// FUTURE: fetch versions of plugins server-side
	bs, err := yaml.Marshal(versions)
	if err != nil {
		log.Fatal("Failed to format versions: " + err.Error())
	}
	fmt.Print(string(bs))
}

var helpTemplate = `NAME:
   {{.Name}}{{if .Usage}} - {{.Usage}}{{end}}

USAGE:
   {{if .UsageText}}{{.UsageText}}{{else}}{{.HelpName}} {{if .VisibleFlags}}[global options]{{end}}{{if .Commands}} command [command options]{{end}} {{if .ArgsUsage}}{{.ArgsUsage}}{{else}}[arguments...]{{end}}{{end}}{{if .Version}}{{if not .HideVersion}}

VERSION:
   {{.Version}}{{end}}{{end}}{{if .Description}}

DESCRIPTION:
   {{.Description}}{{end}}{{if .VisibleCommands}}

COMMANDS:{{range .VisibleCategories}}{{if .Name}}
   {{.Name}}:{{end}}{{range .VisibleCommands}}
     {{join .Names ", "}}{{"\t"}}{{.Usage}}{{end}}{{end}}{{end}}{{if .VisibleFlags}}

PLUGIN COMMANDS:{{ range $name, $usage := ExtraInfo }}
     {{$name}}{{"\t"}}{{$usage}}{{end}}

GLOBAL OPTIONS:
   {{range $index, $option := .VisibleFlags}}{{if $index}}
   {{end}}{{$option}}{{end}}{{end}}
`
>>>>>>> f8535be7
<|MERGE_RESOLUTION|>--- conflicted
+++ resolved
@@ -18,27 +18,17 @@
 
 import (
 	"fmt"
-<<<<<<< HEAD
 	"github.com/fission/fission"
 	"github.com/fission/fission/fission/log"
 	"github.com/fission/fission/fission/sdk"
 	"github.com/urfave/cli"
 	metav1 "k8s.io/apimachinery/pkg/apis/meta/v1"
 	"os"
-=======
-	"os"
-	"path/filepath"
 	"strings"
 
 	"github.com/ghodss/yaml"
-	"github.com/urfave/cli"
-	metav1 "k8s.io/apimachinery/pkg/apis/meta/v1"
-
-	"github.com/fission/fission"
-	"github.com/fission/fission/fission/log"
+
 	"github.com/fission/fission/fission/plugin"
-	"github.com/fission/fission/fission/portforward"
->>>>>>> f8535be7
 )
 
 func cliHook(c *cli.Context) error {
@@ -53,18 +43,6 @@
 	app.Name = "fission"
 	app.Usage = "Serverless functions for Kubernetes"
 	app.Version = fission.Version
-<<<<<<< HEAD
-
-	cli.VersionPrinter = func(c *cli.Context) {
-		clientVer := fission.BuildInfo().String()
-		fmt.Printf("Client Version: %v\n", clientVer)
-		serverInfo, err := sdk.GetClient(sdk.GetServerUrl()).ServerInfo()
-		if err != nil {
-			fmt.Printf("Error getting Fission API version: %v", err)
-		} else {
-			serverVer := serverInfo.Build.String()
-			fmt.Printf("Server Version: %v\n", serverVer)
-=======
 	cli.VersionPrinter = versionPrinter
 	app.CustomAppHelpTemplate = helpTemplate
 	app.ExtraInfo = func() map[string]string {
@@ -72,7 +50,6 @@
 		for _, pmd := range plugin.FindAll() {
 			names := strings.Join(append([]string{pmd.Name}, pmd.Aliases...), ", ")
 			info[names] = pmd.Usage
->>>>>>> f8535be7
 		}
 		return info
 	}
@@ -304,15 +281,11 @@
 		cmdPlugin,
 	}
 	app.Before = cliHook
-<<<<<<< HEAD
+	app.CommandNotFound = handleCommandNotFound
 	err := app.Run(os.Args)
 	if err != nil {
 		logErrorAndExit(err)
 	}
-}
-=======
-	app.CommandNotFound = handleCommandNotFound
-	app.Run(os.Args)
 }
 
 func handleCommandNotFound(ctx *cli.Context, subCommand string) {
@@ -360,7 +333,7 @@
 }
 
 func versionPrinter(_ *cli.Context) {
-	serverInfo, err := getClient(getServerUrl()).ServerInfo()
+	serverInfo, err := sdk.GetClient(sdk.GetServerUrl()).ServerInfo()
 	if err != nil {
 		log.Warn(fmt.Sprintf("Error getting Fission API version: %v", err))
 	}
@@ -411,5 +384,4 @@
 GLOBAL OPTIONS:
    {{range $index, $option := .VisibleFlags}}{{if $index}}
    {{end}}{{$option}}{{end}}{{end}}
-`
->>>>>>> f8535be7
+`