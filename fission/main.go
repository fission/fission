--- conflicted
+++ resolved
@@ -47,14 +47,12 @@
 	fnFollowFlag := cli.BoolFlag{Name: "follow, f", Usage: "specify if the logs should be streamed"}
 	fnDetailFlag := cli.BoolFlag{Name: "detail, d", Usage: "display detailed information"}
 	fnLogDBTypeFlag := cli.StringFlag{Name: "dbtype", Usage: "log database type, e.g. influxdb (currently only influxdb is supported)"}
-<<<<<<< HEAD
 	fnBodyFlag := cli.StringFlag{Name: "body, b", Usage: "request body"}
 	fnHeaderFlag := cli.StringSliceFlag{Name: "header, H", Usage: "request headers"}
-=======
 	fnEntryPointFlag := cli.StringFlag{Name: "entrypoint", Usage: "entry point for environment v2 to load with"}
 	fnBuildCmdFlag := cli.StringFlag{Name: "buildcmd", Usage: "build command for builder to run with"}
->>>>>>> 557c2ee6
-	fnSubcommands := []cli.Command{
+
+  fnSubcommands := []cli.Command{
 		{Name: "create", Usage: "Create new function (and optionally, an HTTP route to it)", Flags: []cli.Flag{fnNameFlag, fnEnvNameFlag, fnCodeFlag, fnPackageFlag, fnSrcArchiveFlag, fnDeployArchiveFlag, fnEntryPointFlag, fnBuildCmdFlag, htUrlFlag, htMethodFlag}, Action: fnCreate},
 		{Name: "get", Usage: "Get function source code", Flags: []cli.Flag{fnNameFlag}, Action: fnGet},
 		{Name: "getmeta", Usage: "Get function metadata", Flags: []cli.Flag{fnNameFlag}, Action: fnGetMeta},
