--- conflicted
+++ resolved
@@ -289,31 +289,20 @@
 
 	pkgMetadata := &pkg.Metadata
 
-<<<<<<< HEAD
-	if len(deployArchiveName) != 0 || len(srcArchiveName) != 0 || len(buildcmd) != 0 || len(envName) != 0 {
+	if len(deployArchiveName) != 0 || len(srcArchiveName) != 0 || len(buildcmd) != 0 || len(envName) != 0 || len(envNamespace) != 0 {
 		fnList, err := sdk.GetFunctionsByPackage(client, pkg.Metadata.Name, pkg.Metadata.Namespace)
 		if err != nil {
 			return sdk.FailedToError(err, "get function list")
 		}
-=======
-	if len(deployArchiveName) != 0 || len(srcArchiveName) != 0 || len(buildcmd) != 0 || len(envName) != 0 || len(envNamespace) != 0 {
-		fnList, err := getFunctionsByPackage(client, pkg.Metadata.Name, pkg.Metadata.Namespace)
-		checkErr(err, "get function list")
->>>>>>> f8535be7
 
 		if !force && len(fnList) > 1 {
 			return sdk.GeneralError("Package is used by multiple functions, use --force to force update")
 		}
 
-<<<<<<< HEAD
-		pkgMetadata, err = sdk.UpdatePackage(client, pkg, envName, envNamespace, srcArchiveName, deployArchiveName, buildcmd)
+		pkgMetadata, err = sdk.UpdatePackage(client, pkg, envName, envNamespace, srcArchiveName, deployArchiveName, buildcmd, false)
 		if err != nil {
 			return sdk.FailedToError(err, fmt.Sprintf("update package '%v'", pkgName))
 		}
-=======
-		pkgMetadata, err = updatePackage(client, pkg, envName, envNamespace, srcArchiveName, deployArchiveName, buildcmd, false)
-		checkErr(err, fmt.Sprintf("update package '%v'", pkgName))
->>>>>>> f8535be7
 
 		log.Infof("package '%v' updated\n", pkgMetadata.GetName())
 
