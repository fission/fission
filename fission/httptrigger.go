--- conflicted
+++ resolved
@@ -112,17 +112,6 @@
 	}
 	triggerNamespace := c.String("triggerNamespace")
 
-<<<<<<< HEAD
-	// update function ref
-	newFn := c.String("function")
-	if len(newFn) == 0 {
-		return sdk.GeneralError("Nothing to update. Use --function to specify a new function.")
-	}
-
-	sdk.CheckFunctionExistence(client, newFn, triggerNamespace)
-
-=======
->>>>>>> ee61c8c3
 	ht, err := client.HTTPTriggerGet(&metav1.ObjectMeta{
 		Name:      htName,
 		Namespace: triggerNamespace,
@@ -134,7 +123,7 @@
 	if c.IsSet("function") {
 		ht.Spec.FunctionReference.Name = c.String("function")
 	}
-	checkFunctionExistence(client, ht.Spec.FunctionReference.Name, triggerNamespace)
+	sdk.CheckFunctionExistence(client, ht.Spec.FunctionReference.Name, triggerNamespace)
 
 	if c.IsSet("createingress") {
 		ht.Spec.CreateIngress = c.Bool("createingress")
