--- conflicted
+++ resolved
@@ -45,14 +45,10 @@
         - name: logger
 {{ if .Values.repository }}
           image: "{{ .Values.repository }}/{{ .Values.image }}:{{ .Values.imageTag }}"
-<<<<<<< HEAD
 {{ else }}
           image: "{{ .Values.image }}:{{ .Values.imageTag }}"
 {{ end }}
-          imagePullPolicy: IfNotPresent
-=======
           imagePullPolicy: {{ .Values.pullPolicy }}
->>>>>>> 747d774a
           env:
             - name: NODE_NAME
               valueFrom:
